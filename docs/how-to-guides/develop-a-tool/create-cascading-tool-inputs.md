# Creating cascading tool inputs

Cascading input settings are useful when the value of one input field determines which subsequent inputs are shown. This makes the input process more streamlined, user-friendly, and error-free. This guide will walk through how to create cascading inputs for your tools.

## Prerequisites
- Please make sure you have the latest version of [Prompt flow for VS Code](https://marketplace.visualstudio.com/items?itemName=prompt-flow.prompt-flow) installed (v1.2.0+).
- Please install promptflow package and ensure that its version is 1.0.0 or later.
  ```
  pip install promptflow>=1.0.0
  ```

## Create a tool with cascading inputs
We'll build out an example tool to show how cascading inputs work. The `student_id` and `teacher_id` inputs will be controlled by the value selected for the `user_type` input. Here's how to configure this in the tool code.

Develop the tool function, following the [cascading inputs example](https://github.com/microsoft/promptflow/blob/main/examples/tools/tool-package-quickstart/my_tool_package/tools/tool_with_cascading_inputs.py). Key points:
 * Use the `@tool` decorator to mark the function as a tool.
 * Define `UserType` as an Enum class, as it accepts only a specific set of fixed values in this example.
 * Conditionally use inputs in the tool logic based on `user_type`.
 * Add `enabled_by` and `enabled_by_value` to control visibility of dependent inputs.
    * The `enabled_by` attribute specifies the input field, which must be an enum type, that controls the visibility of the dependent input field.
    * The `enabled_by_value` attribute defines the accepted enum values from the `enabled_by` field that will make this dependent input field visible.
    > Note: `enabled_by_value` takes a list, allowing multiple values to enable an input.

<<<<<<< HEAD
=======
Develop the tool function, following the [cascading inputs example](https://github.com/microsoft/promptflow/blob/main/examples/tools/tool-package-quickstart/my_tool_package/tools/tool_with_cascading_inputs.py). Key points:
* Use the `@tool` decorator to mark the function as a tool.
* Define `UserType` as an Enum class, as it accepts only a specific set of fixed values in this example.
* Conditionally use inputs in the tool logic based on `user_type`.
>>>>>>> 8a21e8cf

```python
from enum import Enum

from promptflow.entities import InputSetting
from promptflow import tool


class UserType(str, Enum):
    STUDENT = "student"
    TEACHER = "teacher"


@tool(
<<<<<<< HEAD
    name="My Tool with Enabled By Value",
    description="This is my tool with enabled by value",
    input_settings={
        "teacher_id": InputSetting(enabled_by="user_type", enabled_by_value=[UserType.TEACHER]),
        "student_id": InputSetting(enabled_by="user_type", enabled_by_value=[UserType.STUDENT]),
    }
)
def my_tool(user_type: UserType, student_id: str = "", teacher_id: str = "") -> str:
    """This is a dummy function to support enabled by feature.
=======
   name="My Tool with Enabled By Value",
   description="This is my tool with enabled by value",
   input_settings={
     "teacher_id": InputSetting(enabled_by="user_type", enabled_by_value=[UserType.TEACHER]),
     "student_id": InputSetting(enabled_by="user_type", enabled_by_value=[UserType.STUDENT]),
   }
)
def my_tool(user_type: UserType, student_id: str = "", teacher_id: str = "") -> str:
    """This is a dummy function to support cascading inputs.
>>>>>>> 8a21e8cf

    :param user_type: user type, student or teacher.
    :param student_id: student id.
    :param teacher_id: teacher id.
    :return: id of the user.
    If user_type is student, return student_id.
    If user_type is teacher, return teacher_id.
    """
    if user_type == UserType.STUDENT:
        return student_id
    elif user_type == UserType.TEACHER:
        return teacher_id
    else:
        raise Exception("Invalid user.")
```


## Use the tool in VS Code
Once you package and share your tool, you can use it in VS Code per the [tool package guide](create-and-use-tool-package.md). We have a [demo flow](https://github.com/microsoft/promptflow/tree/main/examples/tools/use-cases/cascading-inputs-tool-showcase) you can try.

Before selecting a `user_type`, the `student_id` and `teacher_id` inputs are hidden. Once you pick the `user_type`, the corresponding input appears.
![before_user_type_selected.png](../../media/how-to-guides/develop-a-tool/before_user_type_selected.png)
![after_user_type_selected_with_student.png](../../media/how-to-guides/develop-a-tool/after_user_type_selected_with_student.png)
![after_user_type_selected_with_teacher.png](../../media/how-to-guides/develop-a-tool/after_user_type_selected_with_teacher.png)



## FAQs
### How do I create multi-layer cascading inputs?
If you are dealing with multiple levels of cascading inputs, you can effectively manage the dependencies between them by using the `enabled_by` and `enabled_by_value` attributes. For example:
```python
from enum import Enum

from promptflow.entities import InputSetting
from promptflow import tool


class EventType(str, Enum):
    CORPORATE = "corporate"
    PRIVATE = "private"


<<<<<<< HEAD
class CorporateTheme(str, Enum):
    SEMINAR = "seminar"
    TEAM_BUILDING = "team_building"


@tool(
    name="My Tool with Multi-Layer Cascading Inputs",
    description="This is my tool with multi-layer cascading inputs",
    input_settings={
        "corporate_theme": InputSetting(enabled_by="event_type", enabled_by_value=[EventType.CORPORATE]),
        "seminar_location": InputSetting(enabled_by="corporate_theme", enabled_by_value=[CorporateTheme.SEMINAR]),
        "private_theme": InputSetting(enabled_by="event_type", enabled_by_value=[CorporateTheme.PRIVATE]),
    }
)
def my_tool(event_type: EventType, corporate_theme: CorporateTheme, seminar_location: str, private_theme: str) -> str:
    """This is a dummy function to support enabled by feature."""
=======
class CorporateThemeType(str, Enum):
    SEMINAR = "seminar"
    TEAM_BUILDING = "team_building"

    
@tool(
   name="My Tool with Multi-Layer Cascading Inputs",
   description="This is my tool with multi-layer cascading inputs",
   input_settings={
     "corporate_theme": InputSetting(enabled_by="event_type", enabled_by_value=[EventType.CORPORATE]),
     "seminar_location": InputSetting(enabled_by="corporate_theme", enabled_by_value=[CorporateThemeType.SEMINAR]),
     "private_theme": InputSetting(enabled_by="event_type", enabled_by_value=[EventType.PRIVATE]),
   }
)
def my_tool(event_type: EventType, corporate_theme: CorporateThemeType, seminar_location, private_theme) -> str:
>>>>>>> 8a21e8cf
    pass
```
Inputs will be enabled in a cascading way based on selections.<|MERGE_RESOLUTION|>--- conflicted
+++ resolved
@@ -21,14 +21,6 @@
     * The `enabled_by_value` attribute defines the accepted enum values from the `enabled_by` field that will make this dependent input field visible.
     > Note: `enabled_by_value` takes a list, allowing multiple values to enable an input.
 
-<<<<<<< HEAD
-=======
-Develop the tool function, following the [cascading inputs example](https://github.com/microsoft/promptflow/blob/main/examples/tools/tool-package-quickstart/my_tool_package/tools/tool_with_cascading_inputs.py). Key points:
-* Use the `@tool` decorator to mark the function as a tool.
-* Define `UserType` as an Enum class, as it accepts only a specific set of fixed values in this example.
-* Conditionally use inputs in the tool logic based on `user_type`.
->>>>>>> 8a21e8cf
-
 ```python
 from enum import Enum
 
@@ -42,7 +34,6 @@
 
 
 @tool(
-<<<<<<< HEAD
     name="My Tool with Enabled By Value",
     description="This is my tool with enabled by value",
     input_settings={
@@ -52,18 +43,6 @@
 )
 def my_tool(user_type: UserType, student_id: str = "", teacher_id: str = "") -> str:
     """This is a dummy function to support enabled by feature.
-=======
-   name="My Tool with Enabled By Value",
-   description="This is my tool with enabled by value",
-   input_settings={
-     "teacher_id": InputSetting(enabled_by="user_type", enabled_by_value=[UserType.TEACHER]),
-     "student_id": InputSetting(enabled_by="user_type", enabled_by_value=[UserType.STUDENT]),
-   }
-)
-def my_tool(user_type: UserType, student_id: str = "", teacher_id: str = "") -> str:
-    """This is a dummy function to support cascading inputs.
->>>>>>> 8a21e8cf
-
     :param user_type: user type, student or teacher.
     :param student_id: student id.
     :param teacher_id: teacher id.
@@ -105,7 +84,6 @@
     PRIVATE = "private"
 
 
-<<<<<<< HEAD
 class CorporateTheme(str, Enum):
     SEMINAR = "seminar"
     TEAM_BUILDING = "team_building"
@@ -122,23 +100,6 @@
 )
 def my_tool(event_type: EventType, corporate_theme: CorporateTheme, seminar_location: str, private_theme: str) -> str:
     """This is a dummy function to support enabled by feature."""
-=======
-class CorporateThemeType(str, Enum):
-    SEMINAR = "seminar"
-    TEAM_BUILDING = "team_building"
-
-    
-@tool(
-   name="My Tool with Multi-Layer Cascading Inputs",
-   description="This is my tool with multi-layer cascading inputs",
-   input_settings={
-     "corporate_theme": InputSetting(enabled_by="event_type", enabled_by_value=[EventType.CORPORATE]),
-     "seminar_location": InputSetting(enabled_by="corporate_theme", enabled_by_value=[CorporateThemeType.SEMINAR]),
-     "private_theme": InputSetting(enabled_by="event_type", enabled_by_value=[EventType.PRIVATE]),
-   }
-)
-def my_tool(event_type: EventType, corporate_theme: CorporateThemeType, seminar_location, private_theme) -> str:
->>>>>>> 8a21e8cf
     pass
 ```
 Inputs will be enabled in a cascading way based on selections.