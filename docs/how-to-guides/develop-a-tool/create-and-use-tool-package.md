--- conflicted
+++ resolved
@@ -18,11 +18,9 @@
 ### Create custom tool package
 You can use [pf tool init](../../reference/pf-command-reference.md#pf-tool-init) to initialize a package tool in current folder:
 ```
-<<<<<<< HEAD
+
 pf tool init --package <your-package-name> --tool <your-tool-name>
-=======
-python <promptflow github repo>\scripts\tool\generate_tool_package_template.py --destination <your-tool-project> --package-name <your-package-name> --tool-name <your-tool-name> --function-name <your-tool-function-name>
->>>>>>> 2e6a2694
+
 ```
 For example:
 ```
@@ -52,26 +50,7 @@
     > [!Note] There are two ways to write a tool. The default and recommended way is the function implemented way. You can also use the class implementation way, referring to [my_tool_2.py](https://github.com/microsoft/promptflow/blob/main/examples/tools/tool-package-quickstart/my_tool_package/tools/my_tool_2.py) as an example.
 4. **hello-world/hello_world/utils.py**: This file implements the tool list method, which collects all the tools defined. It is required to have this tool list method, as it allows the User Interface (UI) to retrieve your tools and display them within the UI.
     > [!Note] There's no need to create your own list method if you maintain the existing folder structure. You can simply use the auto-generated list method provided in the `utils.py` file.
-<<<<<<< HEAD
 7. **MANIFEST.in**: This file is used to determine which files to include in the distribution of the project.
-=======
-5. **hello_world/yamls/hello_world_tool.yaml**: Tool YAMLs defines the metadata of the tool. The tool list method, as outlined in the `utils.py`, fetches these tool YAMLs.
-
-    > [!Note] If you create a new tool, don't forget to also create the corresponding tool YAML. You can run below command under your tool project to auto generate your tool YAML. You may want to specify `-n` for `name` and `-d` for `description`, which would be displayed as the tool name and tooltip in prompt flow UI. 
-    ```
-    python <promptflow github repo>\scripts\tool\generate_package_tool_meta.py -m <tool_module> -o <tool_yaml_path> -n <tool_name> -d <tool_description>
-    ```
-    For example:
-    ```
-    python D:\proj\github\promptflow\scripts\tool\generate_package_tool_meta.py -m hello_world.tools.hello_world_tool -o hello_world\yamls\hello_world_tool.yaml -n "Hello World Tool" -d "This is my hello world tool."
-    ```
-    To populate your tool module, adhere to the pattern \<package_name\>.tools.\<tool_name\>, which represents the folder path to your tool within the package.
-6. **tests**: This directory contains all your tests, though they are not required for creating your custom tool package. When adding a new tool, you can also create corresponding tests and place them in this directory. Run below command under your tool project:
-    ```
-    pytest tests
-    ```
-7. **MANIFEST.in**: This file is used to determine which files to include in the distribution of the project. Tool YAML files should be included in MANIFEST.in so that your tool YAMLs would be packaged and your tools can show in the UI.
->>>>>>> 2e6a2694
     > [!Note] There's no need to update this file if you maintain the existing folder structure.
 8. **setup.py**: This file contains metadata about your project like the name, version, author, and more. Additionally, the entry point is automatically configured for you by `pf tool init`. In Python, configuring the entry point in `setup.py` helps establish the primary execution point for a package, streamlining its integration with other software. 
 
