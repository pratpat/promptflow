--- conflicted
+++ resolved
@@ -62,44 +62,13 @@
 
 In `input_settings` section of tool, add following properties to the input that you want to make dynamic:
 
-<<<<<<< HEAD
-- `dynamic_list`:
-=======
 - `DynamicList`:
->>>>>>> 8a21e8cf
   - `function`: Path to the list function (module_name.function_name).
   - `input_mapping`: Parameters to pass to the function, can reference other input values.
 - `allow_manual_entry`: Allow user to enter input value manually. Default to false.
 - `is_multi_select`: Allow user to select multiple values. Default to false.
 
 See [tool_with_dynamic_list_input.py](https://github.com/microsoft/promptflow/blob/main/examples/tools/tool-package-quickstart/my_tool_package/tools/tool_with_dynamic_list_input.py) as an example.
-<<<<<<< HEAD
-
-```python
-from promptflow._core.tool import tool
-from promptflow.entities import InputSetting, DynamicList
-
-
-dynamic_list_setting = DynamicList(function=my_list_func, input_mapping={"prefix": "input_prefix"})
-input_settings = {
-    "input_text": InputSetting(
-        dynamic_list=dynamic_list_setting,
-        allow_manual_entry=True,
-        is_multi_select=True
-    )
-}
-
-
-@tool(
-    name="My Tool with Dynamic List Input",
-    description="This is my tool with dynamic list input",
-    input_settings=input_settings
-)
-def my_tool(input_text: list, input_prefix: str) -> str:
-    return f"Hello {input_prefix} {','.join(input_text)}"
-```
-=======
->>>>>>> 8a21e8cf
 
 ```python
 from promptflow._core.tool import tool
