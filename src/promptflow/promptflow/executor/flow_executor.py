# ---------------------------------------------------------
# Copyright (c) Microsoft Corporation. All rights reserved.
# ---------------------------------------------------------
import copy
import functools
import inspect
import os
import uuid
from pathlib import Path
from threading import current_thread
from types import GeneratorType
from typing import AbstractSet, Any, Callable, Dict, List, Mapping, Optional, Tuple

import yaml

from promptflow._core._errors import NotSupported, UnexpectedError
from promptflow._core.cache_manager import AbstractCacheManager
from promptflow._core.flow_execution_context import FlowExecutionContext
from promptflow._core.metric_logger import add_metric_logger, remove_metric_logger
from promptflow._core.openai_injector import inject_openai_api
from promptflow._core.operation_context import OperationContext
from promptflow._core.run_tracker import RunTracker
from promptflow._core.tool import ToolInvoker
from promptflow._core.tools_manager import ToolsManager
from promptflow._utils.dataclass_serializer import serialize
from promptflow._utils.context_utils import _change_working_dir
from promptflow._utils.logger_utils import logger
from promptflow._utils.utils import transpose
from promptflow.contracts.flow import Flow, FlowInputDefinition, InputAssignment, InputValueType, Node
from promptflow.contracts.multimedia import Image
from promptflow.contracts.run_info import FlowRunInfo, Status
from promptflow.contracts.run_mode import RunMode
from promptflow.contracts.tool import ValueType
from promptflow.exceptions import PromptflowException
from promptflow.executor import _input_assignment_parser
from promptflow.executor._errors import (
    InputMappingError,
    NodeOutputNotFound,
    OutputReferenceBypassed,
    OutputReferenceNotExist,
    SingleNodeValidationError,
)
from promptflow.executor._flow_nodes_scheduler import (
    DEFAULT_CONCURRENCY_BULK,
    DEFAULT_CONCURRENCY_FLOW,
    FlowNodesScheduler,
)
from promptflow.executor._result import AggregationResult, BulkResult, LineResult
from promptflow.executor._tool_invoker import DefaultToolInvoker
from promptflow.executor._tool_resolver import ToolResolver
from promptflow.executor.flow_validator import FlowValidator
from promptflow.storage import AbstractRunStorage
from promptflow.storage._run_storage import DefaultRunStorage, DummyRunStorage

LINE_NUMBER_KEY = "line_number"  # Using the same key with portal.
LINE_TIMEOUT_SEC = 600


class FlowExecutor:
    """This class is used to execute a single flow for different inputs.

    :param flow: The flow to be executed.
    :type flow: ~promptflow.contracts.flow.Flow
    :param connections: The connections to be used for the flow.
    :type connections: dict
    :param run_tracker: The run tracker to be used for the flow.
    :type run_tracker: ~promptflow._core.run_tracker.RunTracker
    :param cache_manager: The cache manager to be used for the flow.
    :type cache_manager: ~promptflow._core.cache_manager.AbstractCacheManager
    :param loaded_tools: The loaded tools to be used for the flow.
    :type loaded_tools: Mapping[str, Callable]
    :param worker_count: The number of workers to be used for the flow. Default is 16.
    :type worker_count: Optional[int]
    :param raise_ex: Whether to raise exceptions or not. Default is False.
    :type raise_ex: Optional[bool]
    :param working_dir: The working directory to be used for the flow. Default is None.
    :type working_dir: Optional[str]
    :param line_timeout_sec: The line timeout in seconds to be used for the flow. Default is LINE_TIMEOUT_SEC.
    :type line_timeout_sec: Optional[int]
    :param flow_file: The flow file to be used for the flow. Default is None.
    :type flow_file: Optional[Path]
    """

    _DEFAULT_WORKER_COUNT = 16

    def __init__(
        self,
        flow: Flow,
        connections: dict,
        run_tracker: RunTracker,
        cache_manager: AbstractCacheManager,
        loaded_tools: Mapping[str, Callable],
        *,
        worker_count=None,
        raise_ex: bool = False,
        working_dir=None,
        line_timeout_sec=LINE_TIMEOUT_SEC,
        flow_file=None,
        input_image_dir=None,
    ):
        """Initialize a FlowExecutor object.

        :param flow: The Flow object to execute.
        :type flow: ~promptflow.contracts.flow.Flow
        :param connections: The connections between nodes in the Flow.
        :type connections: dict
        :param run_tracker: The RunTracker object to track the execution of the Flow.
        :type run_tracker: ~promptflow._core.run_tracker.RunTracker
        :param cache_manager: The AbstractCacheManager object to manage caching of results.
        :type cache_manager: ~promptflow._core.cache_manager.AbstractCacheManager
        :param loaded_tools: A mapping of tool names to their corresponding functions.
        :type loaded_tools: Mapping[str, Callable]
        :param worker_count: The number of workers to use for parallel execution of the Flow.
        :type worker_count: int or None
        :param raise_ex: Whether to raise an exception if an error occurs during execution.
        :type raise_ex: bool
        :param working_dir: The working directory to use for execution.
        :type working_dir: str or None
        :param line_timeout_sec: The maximum time to wait for a line of output from a node.
        :type line_timeout_sec: int
        :param flow_file: The path to the file containing the Flow definition.
        :type flow_file: str or None
        :param input_image_dir: The input image directory to be used for the flow. Default is None.
        :type input_image_dir: Path or None
        """
        # Inject OpenAI API to make sure traces and headers injection works and
        # update OpenAI API configs from environment variables.
        inject_openai_api()

        self._flow = flow
        self._flow_id = flow.id or str(uuid.uuid4())
        self._connections = connections
        self._aggregation_inputs_references = self._get_aggregation_inputs_properties(flow)
        self._aggregation_nodes = {node.name for node in self._flow.nodes if node.aggregation}
        if worker_count is not None:
            self._worker_count = worker_count
        else:
            try:
                worker_count = int(os.environ.get("PF_WORKER_COUNT", self._DEFAULT_WORKER_COUNT))
                self._worker_count = worker_count
            except Exception:
                self._worker_count = self._DEFAULT_WORKER_COUNT
        if self._worker_count <= 0:
            self._worker_count = self._DEFAULT_WORKER_COUNT
        self._run_tracker = run_tracker
        self._cache_manager = cache_manager
        self._loaded_tools = loaded_tools
        self._working_dir = working_dir
        self._line_timeout_sec = line_timeout_sec
        self._flow_file = flow_file
        self._input_image_dir = input_image_dir
        try:
            self._tools_manager = ToolsManager(loaded_tools)
            tool_to_meta = {tool.name: tool for tool in flow.tools}
            custom_tools = {
                node.name: self._tools_manager._load_custom_tool(tool_to_meta[node.tool], node.name)
                for node in flow.nodes
                if not self._tools_manager.loaded(node.name)
            }
            self._tools_manager.load_tools(custom_tools)
        except PromptflowException as e:
            # For PromptflowException, we don't wrap it, because need generate ErrorResponse by inner exception.
            # Will try to find one common way to handle this case.
            raise e
        except Exception as e:
            raise ValueError(f"Failed to load custom tools for flow due to exception:\n {e}.") from e
        for node in flow.nodes:
            self._tools_manager.assert_loaded(node.name)
        self._raise_ex = raise_ex
        self._log_interval = 60
        self._processing_idx = None
        self._completed_idx = None
        # TODO: Improve the experience about configuring node concurrency.
        self._node_concurrency = DEFAULT_CONCURRENCY_BULK

    @classmethod
    def create(
        cls,
        flow_file: Path,
        connections: dict,
        working_dir: Optional[Path] = None,
        *,
        storage: Optional[AbstractRunStorage] = None,
        raise_ex: bool = True,
        node_override: Optional[Dict[str, Dict[str, Any]]] = None,
        line_timeout_sec: int = LINE_TIMEOUT_SEC,
        input_image_dir: Optional[Path] = None,
        output_dir: Optional[Path] = None,
    ) -> "FlowExecutor":
        """Create a new instance of FlowExecutor.

        :param flow_file: The path to the flow file.
        :type flow_file: Path
        :param connections: The connections to be used for the flow.
        :type connections: dict
        :param working_dir: The working directory to be used for the flow. Default is None.
        :type working_dir: Optional[str]
        :param storage: The storage to be used for the flow. Default is None.
        :type storage: Optional[~promptflow.storage.AbstractRunStorage]
        :param raise_ex: Whether to raise exceptions or not. Default is True.
        :type raise_ex: Optional[bool]
        :param node_override: The node overrides to be used for the flow. Default is None.
        :type node_override: Optional[Dict[str, Dict[str, Any]]]
        :param line_timeout_sec: The line timeout in seconds to be used for the flow. Default is LINE_TIMEOUT_SEC.
        :type line_timeout_sec: Optional[int]
        :return: A new instance of FlowExecutor.
        :rtype: ~promptflow.executor.flow_executor.FlowExecutor
        """
        working_dir = Flow._resolve_working_dir(flow_file, working_dir)
        flow = Flow.from_yaml(flow_file, working_dir=working_dir)
        if node_override:
            flow = flow._apply_node_overrides(node_override)
        flow = flow._apply_default_node_variants()
        package_tool_keys = [node.source.tool for node in flow.nodes if node.source and node.source.tool]
        tool_resolver = ToolResolver(working_dir, connections, package_tool_keys)

        with _change_working_dir(working_dir):
            resolved_tools = [tool_resolver.resolve_tool_by_node(node) for node in flow.nodes]
        flow = Flow(
            flow.id, flow.name, [r.node for r in resolved_tools], inputs=flow.inputs, outputs=flow.outputs, tools=[]
        )
        # ensure_flow_valid including validation + resolve
        # Todo: 1) split pure validation + resolve from below method 2) provide completed validation()
        flow = FlowValidator._validate_nodes_topology(flow)
        flow.outputs = FlowValidator._ensure_outputs_valid(flow)

        if storage is None:
            if not output_dir:
                output_dir = Path(".promptflow/output")
            storage = DefaultRunStorage(working_dir, output_dir=output_dir)
        run_tracker = RunTracker(storage)

        cache_manager = AbstractCacheManager.init_from_env()

        ToolInvoker.activate(DefaultToolInvoker())

        return FlowExecutor(
            flow=flow,
            connections=connections,
            run_tracker=run_tracker,
            cache_manager=cache_manager,
            loaded_tools={r.node.name: r.callable for r in resolved_tools},
            raise_ex=raise_ex,
            working_dir=working_dir,
            line_timeout_sec=line_timeout_sec,
            flow_file=flow_file,
            input_image_dir=input_image_dir,
        )

    @classmethod
    def load_and_exec_node(
        cls,
        flow_file: Path,
        node_name: str,
        *,
        flow_inputs: Optional[Mapping[str, Any]] = None,
        dependency_nodes_outputs: Optional[Mapping[str, Any]] = None,
        connections: Optional[dict] = None,
        working_dir: Optional[Path] = None,
        raise_ex: bool = False,
    ):
        """Load and execute a single node from the flow.

        :param flow_file: The path to the flow file.
        :type flow_file: Path
        :param node_name: The name of the node to be executed.
        :type node_name: str
        :param flow_inputs: The inputs to be used for the flow. Default is None.
        :type flow_inputs: Optional[Mapping[str, Any]]
        :param dependency_nodes_outputs: The outputs of the dependency nodes. Default is None.
        :type dependency_nodes_outputs: Optional[Mapping[str, Any]
        :param connections: The connections to be used for the flow. Default is None.
        :type connections: Optional[dict]
        :param working_dir: The working directory to be used for the flow. Default is None.
        :type working_dir: Optional[str]
        :param raise_ex: Whether to raise exceptions or not. Default is False.
        :type raise_ex: Optional[bool]
        """
        OperationContext.get_instance().run_mode = RunMode.SingleNode.name
        dependency_nodes_outputs = dependency_nodes_outputs or {}

        # Load the node from the flow file
        working_dir = Flow._resolve_working_dir(flow_file, working_dir)
        with open(working_dir / flow_file, "r") as fin:
            flow = Flow.deserialize(yaml.safe_load(fin))
        node = flow.get_node(node_name)
        if node is None:
            raise SingleNodeValidationError(
                message_format=(
                    "Validation failed when attempting to execute the node. "
                    "Node '{node_name}' is not found in flow '{flow_file}'. "
                    "Please change node name or correct the flow file."
                ),
                node_name=node_name,
                flow_file=flow_file,
            )
        if not node.source or not node.type:
            raise SingleNodeValidationError(
                message_format=(
                    "Validation failed when attempting to execute the node. "
                    "Properties 'source' or 'type' are not specified for Node '{node_name}' in flow '{flow_file}'. "
                    "Please make sure these properties are in place and try again."
                ),
                node_name=node_name,
                flow_file=flow_file,
            )

        flow_inputs = FlowExecutor._convert_image_to_bytes(flow.inputs, flow_inputs, working_dir)
        converted_flow_inputs_for_node = FlowValidator.convert_flow_inputs_for_node(flow, node, flow_inputs)
        package_tool_keys = [node.source.tool] if node.source and node.source.tool else []
        tool_resolver = ToolResolver(working_dir, connections, package_tool_keys)
        resolved_node = tool_resolver.resolve_tool_by_node(node)

        # Prepare callable and real inputs here

        resolved_inputs = {}
        for k, v in resolved_node.node.inputs.items():
            value = _input_assignment_parser.parse_value(v, dependency_nodes_outputs, converted_flow_inputs_for_node)
            resolved_inputs[k] = value
            if resolved_node.node.aggregation:
                # For aggregation node, we need to convert value to list.
                if (
                    v.value_type == InputValueType.FLOW_INPUT
                    or v.value_type == InputValueType.NODE_REFERENCE
                    and flow.is_normal_node(v.value)
                ):
                    resolved_inputs[k] = [value]

        # Note that the init args are only used when resolving the tool,
        # so we need to remove them from the inputs before invoking.
        resolved_inputs = {k: v for k, v in resolved_inputs.items() if k not in resolved_node.init_args}

        # TODO: Simplify the logic here
        run_tracker = RunTracker(DummyRunStorage())
        with run_tracker.node_log_manager:
            ToolInvoker.activate(DefaultToolInvoker())

            # Will generate node run in context
            context = FlowExecutionContext(
                name=flow.name,
                run_tracker=run_tracker,
                cache_manager=AbstractCacheManager.init_from_env(),
            )
            context.current_node = node
            context.start()
            try:
                resolved_node.callable(**resolved_inputs)
            except Exception:
                if raise_ex:
                    raise
            finally:
                context.end()
            node_runs = run_tracker.collect_node_runs()
            if len(node_runs) != 1:
                # Should not happen except there is bug in run_tracker or thread control.
                raise UnexpectedError(
                    message_format=(
                        "Single node execution failed. Expected one node result, "
                        "but received {node_result_num}. Please contact support for further assistance."
                    ),
                    node_result_num=len(node_runs),
                )
            return node_runs[0]

    @staticmethod
    def update_environment_variables_with_connections(connections: dict):
        """Update environment variables with connections.

        :param connections: A dictionary containing connection information.
        :type connections: dict
        :return: A dictionary containing updated environment variables.
        :rtype: dict
        """
        from promptflow._sdk._utils import update_environment_variables_with_connections

        return update_environment_variables_with_connections(connections)

    def convert_flow_input_types(self, inputs: dict) -> Mapping[str, Any]:
        """Convert the input types of the given inputs dictionary to match the expected types of the flow.

        :param inputs: A dictionary containing the inputs to the flow.
        :type inputs: dict
        :return: A dictionary containing the converted inputs.
        :rtype: Mapping[str, Any]
        """
        return FlowValidator.resolve_flow_inputs_type(self._flow, inputs)

    @property
    def _default_inputs_mapping(self):
        return {key: f"${{data.{key}}}" for key in self._flow.inputs}

    @property
    def has_aggregation_node(self) -> bool:
        """Check if the flow executor has any aggregation nodes.

        :return: True if the flow executor has at least one aggregation node, False otherwise.
        :rtype: bool
        """
        return len(self._aggregation_nodes) > 0

    @property
    def aggregation_nodes(self):
        """Get the aggregation nodes of the flow executor.

        :return: A list of aggregation nodes.
        :rtype: list
        """
        return self._aggregation_nodes

    @staticmethod
    def _get_aggregation_inputs_properties(flow: Flow) -> AbstractSet[str]:
        normal_node_names = {node.name for node in flow.nodes if flow.is_normal_node(node.name)}
        properties = set()
        for node in flow.nodes:
            if node.name in normal_node_names:
                continue
            for value in node.inputs.values():
                if not value.value_type == InputValueType.NODE_REFERENCE:
                    continue
                if value.value in normal_node_names:
                    properties.add(value.serialize())
        return properties

    def _collect_lines(self, indexes: List[int], kvs: Mapping[str, List]) -> Mapping[str, List]:
        """Collect the values from the kvs according to the indexes."""
        return {k: [v[i] for i in indexes] for k, v in kvs.items()}

    def _fill_lines(self, indexes, values, nlines):
        """Fill the values into the result list according to the indexes."""
        result = [None] * nlines
        for idx, value in zip(indexes, values):
            result[idx] = value
        return result

    def _handle_line_failures(self, run_infos: List[FlowRunInfo], raise_on_line_failure: bool = False):
        failed = [i for i, r in enumerate(run_infos) if r.status == Status.Failed]
        failed_msg = None
        if len(failed) > 0:
            failed_indexes = ",".join([str(i) for i in failed])
            first_fail_exception = run_infos[failed[0]].error["message"]
            if raise_on_line_failure:
                failed_msg = "Flow run failed due to the error: " + first_fail_exception
                raise Exception(failed_msg)

            failed_msg = (
                f"{len(failed)}/{len(run_infos)} flow run failed, indexes: [{failed_indexes}],"
                f" exception of index {failed[0]}: {first_fail_exception}"
            )
            logger.error(failed_msg)

    def _exec_batch_with_threads(
        self, batch_inputs: List[dict], run_id, validate_inputs: bool = True, variant_id: str = ""
    ) -> List[LineResult]:
        nlines = len(batch_inputs)
        line_number = [
            batch_input["line_number"] for batch_input in batch_inputs if "line_number" in batch_input.keys()
        ]
        has_line_number = len(line_number) > 0
        if not has_line_number:
            line_number = [i for i in range(nlines)]

        # TODO: Such scenario only occurs in legacy scenarios, will be deprecated.
        has_duplicates = len(line_number) != len(set(line_number))
        if has_duplicates:
            line_number = [i for i in range(nlines)]

        result_list = []

        from ._line_execution_process_pool import LineExecutionProcessPool

        with LineExecutionProcessPool(
            self,
            nlines,
            run_id,
            variant_id,
            validate_inputs,
        ) as pool:
            result_list = pool.run(zip(line_number, batch_inputs))

        return sorted(result_list, key=lambda r: r.run_info.index)

    def _exec_aggregation_with_bulk_results(
        self,
        batch_inputs: List[dict],
        results: List[LineResult],
        run_id=None,
    ) -> AggregationResult:
        if not self.aggregation_nodes:
            return AggregationResult({}, {}, {})

        logger.info("Executing aggregation nodes...")

        run_infos = [r.run_info for r in results]
        succeeded = [i for i, r in enumerate(run_infos) if r.status == Status.Completed]

        succeeded_batch_inputs = [batch_inputs[i] for i in succeeded]
        resolved_succeeded_batch_inputs = [
            FlowValidator.ensure_flow_inputs_type(flow=self._flow, inputs=input) for input in succeeded_batch_inputs
        ]

        succeeded_inputs = transpose(resolved_succeeded_batch_inputs, keys=list(self._flow.inputs.keys()))

        aggregation_inputs = transpose(
            [result.aggregation_inputs for result in results],
            keys=self._aggregation_inputs_references,
        )
        succeeded_aggregation_inputs = self._collect_lines(succeeded, aggregation_inputs)
        try:
            aggr_results = self._exec_aggregation(succeeded_inputs, succeeded_aggregation_inputs, run_id)
            logger.info("Finish executing aggregation nodes.")
            return aggr_results
        except PromptflowException as e:
            # For PromptflowException, we already do classification, so throw directly.
            raise e
        except Exception as e:
            error_type_and_message = f"({e.__class__.__name__}) {e}"
            raise UnexpectedError(
                message_format=(
                    "Unexpected error occurred while executing the aggregated nodes. "
                    "Please fix or contact support for assistance. The error details: {error_type_and_message}."
                ),
                error_type_and_message=error_type_and_message,
            ) from e

    @staticmethod
    def _try_get_aggregation_input(val: InputAssignment, aggregation_inputs: dict):
        if val.value_type != InputValueType.NODE_REFERENCE:
            return val
        serialized_val = val.serialize()
        if serialized_val not in aggregation_inputs:
            return val
        return InputAssignment(value=aggregation_inputs[serialized_val])

    def get_status_summary(self, run_id: str):
        """Get a summary of the status of a given run.

        :param run_id: The ID of the run to get the status summary for.
        :type run_id: str
        :return: A summary of the status of the given run.
        :rtype: str
        """
        return self._run_tracker.get_status_summary(run_id)

    def exec_aggregation(
        self,
        inputs: Mapping[str, Any],
        aggregation_inputs: Mapping[str, Any],
        run_id=None,
        node_concurrency=DEFAULT_CONCURRENCY_FLOW,
    ) -> AggregationResult:
        """Execute the aggregation node of the flow.

        :param inputs: A mapping of input names to their values.
        :type inputs: Mapping[str, Any]
        :param aggregation_inputs: A mapping of aggregation input names to their values.
        :type aggregation_inputs: Mapping[str, Any]
        :param run_id: The ID of the current run, if any.
        :type run_id: Optional[str]
        :param node_concurrency: The maximum number of nodes that can be executed concurrently.
        :type node_concurrency: int
        :return: The result of the aggregation node.
        :rtype: ~promptflow.executor._result.AggregationResult
        :raises: FlowError if the inputs or aggregation_inputs are invalid.
        """
        self._node_concurrency = node_concurrency
        aggregated_flow_inputs = dict(inputs or {})
        aggregation_inputs = dict(aggregation_inputs or {})
        FlowValidator._validate_aggregation_inputs(aggregated_flow_inputs, aggregation_inputs)
        aggregated_flow_inputs = self._apply_default_value_for_aggregation_input(
            self._flow.inputs, aggregated_flow_inputs, aggregation_inputs
        )

        with self._run_tracker.node_log_manager:
            return self._exec_aggregation(aggregated_flow_inputs, aggregation_inputs, run_id)

    @staticmethod
    def _apply_default_value_for_aggregation_input(
        inputs: Dict[str, FlowInputDefinition],
        aggregated_flow_inputs: Mapping[str, Any],
        aggregation_inputs: Mapping[str, Any],
    ):
        aggregation_lines = 1
        if aggregated_flow_inputs.values():
            one_input_value = list(aggregated_flow_inputs.values())[0]
            aggregation_lines = len(one_input_value)
        # If aggregated_flow_inputs is empty, we should use aggregation_inputs to get the length.
        elif aggregation_inputs.values():
            one_input_value = list(aggregation_inputs.values())[0]
            aggregation_lines = len(one_input_value)
        for key, value in inputs.items():
            if key not in aggregated_flow_inputs and (value and value.default):
                aggregated_flow_inputs[key] = [value.default] * aggregation_lines
        return aggregated_flow_inputs

    def _exec_aggregation(
        self,
        inputs: Mapping[str, Any],
        aggregation_inputs: Mapping[str, Any],
        run_id=None,
    ) -> AggregationResult:
        if not self._flow.has_aggregation_node:
            return AggregationResult({}, {}, {})
        run_id = run_id or str(uuid.uuid4())
        nodes = [copy.deepcopy(node) for node in self._flow.nodes if node.aggregation]
        # Update the inputs of the aggregation nodes with the aggregation inputs.
        for node in nodes:
            node.inputs = {
                k: FlowExecutor._try_get_aggregation_input(v, aggregation_inputs) for k, v in node.inputs.items()
            }

        # TODO: Use a new run tracker to avoid memory increase infinitely.
        run_tracker = self._run_tracker
        context = FlowExecutionContext(
            name=self._flow.name,
            run_tracker=run_tracker,
            cache_manager=self._cache_manager,
            run_id=run_id,
            flow_id=self._flow_id,
        )
        metrics = {}

        def _log_metric(key, value):
            metrics[key] = value

        add_metric_logger(_log_metric)
        try:
            self._submit_to_scheduler(context, inputs, nodes)
            node_run_infos = run_tracker.collect_child_node_runs(run_id)
            # Output is set as an empty dict, because the aggregation outputs story is not finalized.
            return AggregationResult({}, metrics, {run.node: run for run in node_run_infos})
        finally:
            remove_metric_logger(_log_metric)

    def exec(self, inputs: dict, node_concurrency=DEFAULT_CONCURRENCY_FLOW) -> dict:
        """Executes the flow with the given inputs and returns the output.

        :param inputs: A dictionary containing the input values for the flow.
        :type inputs: dict
        :param node_concurrency: The maximum number of nodes that can be executed concurrently.
        :type node_concurrency: int
        :return: A dictionary containing the output values of the flow.
        :rtype: dict
        """
        self._node_concurrency = node_concurrency
        inputs = FlowExecutor._process_input_values(self._flow.inputs, inputs, self._working_dir)
        result = self._exec(inputs)
        #  TODO: remove this line once serving directly calling self.exec_line
        self._add_line_results([result])
        return result.output or {}

    def _exec_in_thread(self, args) -> LineResult:
        inputs, run_id, line_number, variant_id, validate_inputs = args
        thread_name = current_thread().name
        self._processing_idx[line_number] = thread_name
        self._run_tracker._activate_in_context()
        results = self._exec(
            inputs, run_id=run_id, line_number=line_number, variant_id=variant_id, validate_inputs=validate_inputs
        )
        self._run_tracker._deactivate_in_context()
        self._processing_idx.pop(line_number)
        self._completed_idx[line_number] = thread_name
        return results

    def _extract_aggregation_inputs(self, nodes_outputs: dict):
        return {
            prop: self._extract_aggregation_input(nodes_outputs, prop) for prop in self._aggregation_inputs_references
        }

    def _extract_aggregation_input(self, nodes_outputs: dict, aggregation_input_property: str):
        assign = InputAssignment.deserialize(aggregation_input_property)
        return _input_assignment_parser.parse_value(assign, nodes_outputs, {})

    def exec_line(
        self,
        inputs: Mapping[str, Any],
        index: Optional[int] = None,
        run_id: Optional[str] = None,
        variant_id: str = "",
        validate_inputs: bool = True,
        node_concurrency=DEFAULT_CONCURRENCY_FLOW,
        allow_generator_output: bool = False,
    ) -> LineResult:
        """Execute a single line of the flow.

        :param inputs: The input values for the line.
        :type inputs: Mapping[str, Any]
        :param index: The index of the line to execute.
        :type index: Optional[int]
        :param run_id: The ID of the flow run.
        :type run_id: Optional[str]
        :param variant_id: The ID of the variant to execute.
        :type variant_id: str
        :param validate_inputs: Whether to validate the input values.
        :type validate_inputs: bool
        :param node_concurrency: The maximum number of nodes that can be executed concurrently.
        :type node_concurrency: int
        :param allow_generator_output: Whether to allow generator output.
        :type allow_generator_output: bool
        :return: The result of executing the line.
        :rtype: ~promptflow.executor._result.LineResult
        """
        self._node_concurrency = node_concurrency
        if self._input_image_dir:
            input_dir = self._input_image_dir
        else:
            input_dir = self._working_dir
        inputs = FlowExecutor._process_input_values(self._flow.inputs, inputs, input_dir)
        # For flow run, validate inputs as default
        with self._run_tracker.node_log_manager:
            # exec_line interface may be called by exec_bulk, so we only set run_mode as flow run when
            # it is not set.
            operation_context = OperationContext.get_instance()
            operation_context.run_mode = operation_context.get("run_mode", None) or RunMode.Test.name
            line_result = self._exec(
                inputs,
                run_id=run_id,
                line_number=index,
                variant_id=variant_id,
                validate_inputs=validate_inputs,
                allow_generator_output=allow_generator_output,
            )
        #  Return line result with index
        if index is not None and isinstance(line_result.output, dict):
            line_result.output[LINE_NUMBER_KEY] = index
        return line_result

    def _add_line_results(self, line_results: List[LineResult]):
        self._run_tracker._flow_runs.update({result.run_info.run_id: result.run_info for result in line_results})
        self._run_tracker._node_runs.update(
            {
                node_run_info.run_id: node_run_info
                for result in line_results
                for node_run_info in result.node_run_infos.values()
            }
        )

    def exec_bulk(
        self,
        inputs: List[Dict[str, Any]],
        run_id: str = None,
        validate_inputs: bool = True,
        raise_on_line_failure: bool = False,
        node_concurrency=DEFAULT_CONCURRENCY_BULK,
    ) -> BulkResult:
        """The entry points for bulk run execution

        :param inputs: A list of dictionaries containing input data.
        :type inputs: List[Dict[str, Any]]
        :param run_id: Run ID.
        :type run_id: Optional[str]
        :param validate_inputs: Whether to validate the inputs. Defaults to True.
        :type validate_inputs: Optional[bool]
        :param raise_on_line_failure: Whether to raise an exception on line failure. Defaults to False. \
        [To be deprecated]
        :type raise_on_line_failure: Optional[bool]
        :param node_concurrency: The node concurrency. Defaults to DEFAULT_CONCURRENCY_BULK.
        :type node_concurrency: Optional[int]
        :return: The bulk result.
        :rtype: ~promptflow.executor.flow_executor.BulkResult
        """

        self._node_concurrency = node_concurrency
        # Apply default value in early stage, so we can use it both in line execution and aggregation nodes execution.
<<<<<<< HEAD
        inputs = [
            FlowExecutor._apply_default_value_for_input(self._flow.inputs, each_line_input)
            for each_line_input in inputs
        ]
=======
        inputs = [FlowExecutor._process_input_values(self._flow.inputs, each_line_input) for each_line_input in inputs]
>>>>>>> 78de851b
        run_id = run_id or str(uuid.uuid4())
        with self._run_tracker.node_log_manager:
            OperationContext.get_instance().run_mode = RunMode.Batch.name
            line_results = self._exec_batch_with_threads(inputs, run_id, validate_inputs=validate_inputs)
            self._add_line_results(line_results)  # For bulk run, currently we need to add line results to run_tracker
            self._handle_line_failures([r.run_info for r in line_results], raise_on_line_failure)
            aggr_results = self._exec_aggregation_with_bulk_results(inputs, line_results, run_id)
        outputs = [
            {LINE_NUMBER_KEY: r.run_info.index, **r.output}
            for r in line_results
            if r.run_info.status == Status.Completed
        ]
        return BulkResult(
            outputs=outputs,
            metrics=aggr_results.metrics,
            line_results=line_results,
            aggr_results=aggr_results,
        )

    @staticmethod
    def _process_input_values(inputs: Dict[str, FlowInputDefinition], line_inputs: Mapping, input_dir: Path):
        line_inputs = FlowExecutor._apply_default_value_for_input(inputs, line_inputs)
        line_inputs = FlowExecutor._convert_image_to_bytes(inputs, line_inputs, input_dir)
        return line_inputs

    @staticmethod
    def _apply_default_value_for_input(inputs: Dict[str, FlowInputDefinition], line_inputs: Mapping) -> Dict[str, Any]:
        updated_inputs = dict(line_inputs or {})
        for key, value in inputs.items():
            if key not in updated_inputs and (value and value.default):
                updated_inputs[key] = value.default
        return updated_inputs

    @staticmethod
    def _convert_image_to_bytes(inputs: Dict[str, FlowInputDefinition], line_inputs: Mapping, input_dir: Path) -> Dict[str, Any]:
        updated_inputs = dict(line_inputs or {})
        for key, value in inputs.items():
            if value.type == ValueType.IMAGE:
                updated_inputs[key] = Image.from_file(input_dir / updated_inputs[key])
        return updated_inputs

    def validate_and_apply_inputs_mapping(self, inputs, inputs_mapping) -> List[Dict[str, Any]]:
        """Validate and apply inputs mapping for all lines in the flow.

        :param inputs: The inputs to the flow.
        :type inputs: Any
        :param inputs_mapping: The mapping of input names to their corresponding values.
        :type inputs_mapping: Dict[str, Any]
        :return: A list of dictionaries containing the resolved inputs for each line in the flow.
        :rtype: List[Dict[str, Any]]
        """
        if not inputs_mapping:
            logger.warning(
                msg=(
                    "Starting run without column mapping may lead to unexpected results. "
                    "Please consult the following documentation for more information: "
                    "https://microsoft.github.io/promptflow/how-to-guides/column-mapping.html."
                )
            )

        inputs_mapping = self._complete_inputs_mapping_by_default_value(inputs_mapping)
        resolved_inputs = self._apply_inputs_mapping_for_all_lines(inputs, inputs_mapping)
        return resolved_inputs

    def _complete_inputs_mapping_by_default_value(self, inputs_mapping):
        inputs_mapping = inputs_mapping or {}
        result_mapping = self._default_inputs_mapping
        # For input has default value, we don't try to read data from default mapping.
        # Default value is in higher priority than default mapping.
        for key, value in self._flow.inputs.items():
            if value and value.default:
                del result_mapping[key]
        result_mapping.update(inputs_mapping)
        return result_mapping

    def _exec(
        self,
        inputs: Mapping[str, Any],
        run_id: Optional[str] = None,
        line_number: Optional[int] = None,
        variant_id: str = "",
        validate_inputs: bool = False,
        allow_generator_output: bool = False,
    ) -> LineResult:
        """execute line run

        Args:
            inputs (Mapping): flow inputs
            run_id: the id to identify the flow run
            line_number: line number for batch inputs
            validate_inputs:
                Flag to indicate if input validation needed. It is used along with "_raise_ex" to
                define if exception shall be raised if inputs validation (type check, etc) failed
                The flag is True for Flow Run, False for bulk run as default
            allow_generator_output:
                Flag to indicate if generator output is allowed.


        Returns:
            LineResult: Line run result
        """
        run_id = run_id or str(uuid.uuid4())
        line_run_id = run_id if line_number is None else f"{run_id}_{line_number}"
        run_tracker = RunTracker(
            self._run_tracker._storage, self._run_tracker._run_mode, self._run_tracker.node_log_manager
        )
        # We need to copy the allow_generator_types from the original run_tracker.
        run_tracker.allow_generator_types = self._run_tracker.allow_generator_types
        run_info: FlowRunInfo = run_tracker.start_flow_run(
            flow_id=self._flow_id,
            root_run_id=run_id,
            run_id=line_run_id,
            parent_run_id=run_id,
            inputs={k: inputs[k] for k in self._flow.inputs if k in inputs},
            index=line_number,
            variant_id=variant_id,
        )
        context = FlowExecutionContext(
            name=self._flow.name,
            run_tracker=run_tracker,
            cache_manager=self._cache_manager,
            run_id=run_id,
            flow_id=self._flow_id,
            line_number=line_number,
            variant_id=variant_id,
        )
        output = {}
        aggregation_inputs = {}
        try:
            if validate_inputs:
                inputs = FlowValidator.ensure_flow_inputs_type(flow=self._flow, inputs=inputs, idx=line_number)
                # Make sure the run_info with converted inputs results rather than original inputs
                run_info.inputs = inputs
            output, nodes_outputs = self._traverse_nodes(inputs, context)
            output = self._stringify_generator_output(output) if not allow_generator_output else output
            run_tracker.allow_generator_types = allow_generator_output
            run_tracker.end_run(line_run_id, result=output)
            aggregation_inputs = self._extract_aggregation_inputs(nodes_outputs)
        except Exception as e:
            run_tracker.end_run(line_run_id, ex=e)
            if self._raise_ex:
                raise
        finally:
            run_tracker._update_flow_run_info_with_node_runs(run_info)
            run_tracker.persist_flow_run(run_info)
        node_run_infos = run_tracker.collect_child_node_runs(line_run_id)
        node_runs = {node_run.node: node_run for node_run in node_run_infos}
        return LineResult(output, aggregation_inputs, run_info, node_runs)

    def _extract_outputs(self, nodes_outputs, bypassed_nodes, flow_inputs):
        outputs = {}
        for name, output in self._flow.outputs.items():
            if output.reference.value_type == InputValueType.LITERAL:
                outputs[name] = output.reference.value
                continue
            if output.reference.value_type == InputValueType.FLOW_INPUT:
                outputs[name] = flow_inputs[output.reference.value]
                continue
            if output.reference.value_type != InputValueType.NODE_REFERENCE:
                raise NotSupported(
                    message_format=(
                        "The output type '{output_type}' is currently unsupported. "
                        "Please choose from available types: '{supported_output_type}' and try again."
                    ),
                    output_type=output.reference.value_type,
                    supported_output_type=[output_type.value for output_type in InputValueType],
                )
            node = next((n for n in self._flow.nodes if n.name == output.reference.value), None)
            if not node:
                raise OutputReferenceNotExist(
                    message_format=(
                        "The output '{output_name}' for flow is incorrect. The node '{node_name}' "
                        "referenced by the output '{output_name}' can not found in flow. "
                        "Please rectify the error in your flow and try again."
                    ),
                    node_name=output.reference.value,
                    output_name=name,
                )
            if node.aggregation:
                # Note that the reduce node referenced in the output is not supported.
                continue
            if node.name not in nodes_outputs:
                if node.name in bypassed_nodes:
                    raise OutputReferenceBypassed(
                        message_format=(
                            "The output '{output_name}' for flow is incorrect. "
                            "The node '{node_name}' referenced by the output has been bypassed. "
                            "Please refrain from using bypassed nodes as output sources."
                        ),
                        output_name=name,
                        node_name=node.name,
                    )
                raise NodeOutputNotFound(
                    message_format=(
                        "The output '{output_name}' for flow is incorrect. "
                        "No outputs found for node '{node_name}'. Please review the problematic "
                        "output and rectify the error."
                    ),
                    output_name=name,
                    node_name=node.name,
                )
            node_result = nodes_outputs[output.reference.value]
            outputs[name] = _input_assignment_parser.parse_node_property(
                output.reference.value, node_result, output.reference.property
            )
        return outputs

    def _traverse_nodes(self, inputs, context: FlowExecutionContext) -> Tuple[dict, dict]:
        batch_nodes = [node for node in self._flow.nodes if not node.aggregation]
        outputs = {}
        nodes_outputs, bypassed_nodes = self._submit_to_scheduler(context, inputs, batch_nodes)
        outputs = self._extract_outputs(nodes_outputs, bypassed_nodes, inputs)
        return outputs, nodes_outputs

    def _stringify_generator_output(self, outputs: dict):
        for k, v in outputs.items():
            if isinstance(v, GeneratorType):
                outputs[k] = "".join(str(chuck) for chuck in v)

        return outputs

    def _submit_to_scheduler(self, context: FlowExecutionContext, inputs, nodes: List[Node]) -> Tuple[dict, dict]:
        if not isinstance(self._node_concurrency, int):
            raise UnexpectedError(
                message_format=(
                    "Flow execution failed. To proceed, ensure that a valid node concurrency value is set. "
                    "The current value is {current_value}. Please contact support for further assistance."
                ),
                current_value=self._node_concurrency,
            )
        return FlowNodesScheduler(self._tools_manager).execute(context, inputs, nodes, self._node_concurrency)

    @staticmethod
    def apply_inputs_mapping(
        inputs: Mapping[str, Mapping[str, Any]],
        inputs_mapping: Mapping[str, str],
    ) -> Dict[str, Any]:
        """Apply input mapping to inputs for new contract.

        .. admonition:: Examples

            .. code-block:: python

                inputs: {
                    "data": {"answer": "I'm fine, thank you.", "question": "How are you?"},
                    "baseline": {"answer": "The weather is good."},
                }
                inputs_mapping: {
                    "question": "${data.question}",
                    "groundtruth": "${data.answer}",
                    "baseline": "${baseline.answer}",
                    "deployment_name": "literal_value",
                }

                Returns: {
                    "question": "How are you?",
                    "groundtruth": "I'm fine, thank you."
                    "baseline": "The weather is good.",
                    "deployment_name": "literal_value",
                }

        :param inputs: A mapping of input keys to their corresponding values.
        :type inputs: Mapping[str, Mapping[str, Any]]
        :param inputs_mapping: A mapping of input keys to their corresponding mapping expressions.
        :type inputs_mapping: Mapping[str, str]
        :return: A dictionary of input keys to their corresponding mapped values.
        :rtype: Dict[str, Any]
        :raises InputMappingError: If any of the input mapping relations are not found in the inputs.
        """
        import re

        result = {}
        notfound_mapping_relations = []
        for map_to_key, map_value in inputs_mapping.items():
            # Ignore reserved key configuration from input mapping.
            if map_to_key == LINE_NUMBER_KEY:
                continue
            if not isinstance(map_value, str):  # All non-string values are literal values.
                result[map_to_key] = map_value
                continue
            match = re.search(r"^\${([^{}]+)}$", map_value)
            if match is not None:
                pattern = match.group(1)
                # Could also try each pair of key value from inputs to match the pattern.
                # But split pattern by '.' is one deterministic way.
                # So, give key with less '.' higher priority.
                splitted_str = pattern.split(".")
                find_match = False
                for i in range(1, len(splitted_str)):
                    key = ".".join(splitted_str[:i])
                    source = ".".join(splitted_str[i:])
                    if key in inputs and source in inputs[key]:
                        find_match = True
                        result[map_to_key] = inputs[key][source]
                        break
                if not find_match:
                    notfound_mapping_relations.append(map_value)
            else:
                result[map_to_key] = map_value  # Literal value
        # Return all not found mapping relations in one exception to provide better debug experience.
        if notfound_mapping_relations:
            invalid_relations = ", ".join(notfound_mapping_relations)
            raise InputMappingError(
                message_format=(
                    "The input for batch run is incorrect. Couldn't find these mapping relations: {invalid_relations}. "
                    "Please make sure your input mapping keys and values match your YAML input section and input data. "
                    "For more information, refer to the following documentation: "
                    "https://microsoft.github.io/promptflow/how-to-guides/column-mapping.html."
                ),
                invalid_relations=invalid_relations,
            )
        # For PRS scenario, apply_inputs_mapping will be used for exec_line and line_number is not necessary.
        if LINE_NUMBER_KEY in inputs:
            result[LINE_NUMBER_KEY] = inputs[LINE_NUMBER_KEY]
        return result

    @staticmethod
    def _merge_input_dicts_by_line(
        input_dict: Mapping[str, List[Mapping[str, Any]]],
    ) -> List[Mapping[str, Mapping[str, Any]]]:
        for input_key, list_of_one_input in input_dict.items():
            if not list_of_one_input:
                raise InputMappingError(
                    message_format=(
                        "The input for batch run is incorrect. Input from key '{input_key}' is an empty list, "
                        "which means we cannot generate a single line input for the flow run. "
                        "Please rectify the input and try again."
                    ),
                    input_key=input_key,
                )

        # Check if line numbers are aligned.
        all_lengths_without_line_number = {
            input_key: len(list_of_one_input)
            for input_key, list_of_one_input in input_dict.items()
            if not any(LINE_NUMBER_KEY in one_item for one_item in list_of_one_input)
        }
        if len(set(all_lengths_without_line_number.values())) > 1:
            raise InputMappingError(
                message_format=(
                    "The input for batch run is incorrect. Line numbers are not aligned. "
                    "Some lists have dictionaries missing the 'line_number' key, "
                    "and the lengths of these lists are different. "
                    "List lengths are: {all_lengths_without_line_number}. "
                    "Please make sure these lists have the same length or add 'line_number' key to each dictionary."
                ),
                all_lengths_without_line_number=all_lengths_without_line_number,
            )

        # Collect each line item from each input.
        tmp_dict = {}
        for input_key, list_of_one_input in input_dict.items():
            if input_key in all_lengths_without_line_number:
                # Assume line_number start from 0.
                for index, one_line_item in enumerate(list_of_one_input):
                    if index not in tmp_dict:
                        tmp_dict[index] = {}
                    tmp_dict[index][input_key] = one_line_item
            else:
                for one_line_item in list_of_one_input:
                    if LINE_NUMBER_KEY in one_line_item:
                        index = one_line_item[LINE_NUMBER_KEY]
                        if index not in tmp_dict:
                            tmp_dict[index] = {}
                        tmp_dict[index][input_key] = one_line_item
        result = []
        for line, values_for_one_line in tmp_dict.items():
            # Missing input is not acceptable line.
            if len(values_for_one_line) != len(input_dict):
                continue
            values_for_one_line[LINE_NUMBER_KEY] = line
            result.append(values_for_one_line)
        return result

    @staticmethod
    def _apply_inputs_mapping_for_all_lines(
        input_dict: Mapping[str, List[Mapping[str, Any]]],
        inputs_mapping: Mapping[str, str],
    ) -> List[Dict[str, Any]]:
        """Apply input mapping to all input lines.

        For example:
        input_dict = {
            'data': [{'question': 'q1', 'answer': 'ans1'}, {'question': 'q2', 'answer': 'ans2'}],
            'baseline': [{'answer': 'baseline_ans1'}, {'answer': 'baseline_ans2'}],
            'output': [{'answer': 'output_ans1', 'line_number': 0}, {'answer': 'output_ans2', 'line_number': 1}],
        }
        inputs_mapping: {
            "question": "${data.question}",  # Question from the data
            "groundtruth": "${data.answer}",  # Answer from the data
            "baseline": "${baseline.answer}",  # Answer from the baseline
            "deployment_name": "text-davinci-003",  # literal value
            "answer": "${output.answer}",  # Answer from the output
            "line_number": "${output.line_number}",  # Answer from the output
        }

        Returns:
        [{
            "question": "q1",
            "groundtruth": "ans1",
            "baseline": "baseline_ans1",
            "answer": "output_ans1",
            "deployment_name": "text-davinci-003",
            "line_number": 0,
        },
        {
            "question": "q2",
            "groundtruth": "ans2",
            "baseline": "baseline_ans2",
            "answer": "output_ans2",
            "deployment_name": "text-davinci-003",
            "line_number": 1,
        }]
        """
        if inputs_mapping is None:
            # This exception should not happen since developers need to use _default_inputs_mapping for None input.
            # So, this exception is one system error.
            raise UnexpectedError(
                message_format=(
                    "The input for batch run is incorrect. Please make sure to set up a proper input mapping before "
                    "proceeding. If you need additional help, feel free to contact support for further assistance."
                )
            )
        merged_list = FlowExecutor._merge_input_dicts_by_line(input_dict)
        if len(merged_list) == 0:
            raise InputMappingError(
                message_format=(
                    "The input for batch run is incorrect. Could not find one complete line on the provided input. "
                    "Please ensure that you supply data on the same line to resolve this issue."
                )
            )

        result = [FlowExecutor.apply_inputs_mapping(item, inputs_mapping) for item in merged_list]
        return result

    def enable_streaming_for_llm_flow(self, stream_required: Callable[[], bool]):
        """Enable the LLM node that is connected to output to return streaming results controlled by `stream_required`.

        If the stream_required callback returns True, the LLM node will return a generator of strings.
        Otherwise, the LLM node will return a string.

        :param stream_required: A callback that takes no arguments and returns a boolean value indicating whether \
        streaming results should be enabled for the LLM node.
        :type stream_required: Callable[[], bool]

        :return: None
        """
        for node in self._flow.nodes:
            if (
                self._flow.is_llm_node(node)
                and self._flow.is_referenced_by_flow_output(node)
                and not self._flow.is_referenced_by_other_node(node)
            ):
                self._tools_manager.wrap_tool(node.name, wrapper=_inject_stream_options(stream_required))

    def ensure_flow_is_serializable(self):
        """Ensure that the flow is serializable.

        Some of the nodes may return a generator of strings to create streaming outputs.
        This is useful when the flow is deployed as a web service.
        However, in the interactive mode, the executor assumes that the node result is JSON serializable.

        This method adds a wrapper to each node in the flow
        to consume the streaming outputs and merge them into a string for executor usage.

        :return: None
        """
        for node in self._flow.nodes:
            self._tools_manager.wrap_tool(node.name, wrapper=_ensure_node_result_is_serializable)


def _inject_stream_options(should_stream: Callable[[], bool]):
    """Inject the stream options to the decorated function.

    AzureOpenAI.completion and AzureOpenAI.chat tools support both stream and non-stream mode.
    The stream mode is controlled by the "stream" parameter.
    """

    def stream_option_decorator(f):
        # We only wrap the function if it has a "stream" parameter
        signature = inspect.signature(f)
        if "stream" not in signature.parameters:
            return f

        @functools.wraps(f)
        def wrapper(*args, **kwargs):
            kwargs = kwargs or {}
            kwargs.update(stream=should_stream())

            return f(*args, **kwargs)

        return wrapper

    return stream_option_decorator


def enable_streaming_for_llm_tool(f):
    """Enable the stream mode for LLM tools that support it.

    :param f: The function to wrap.
    :type f: function
    :return: The wrapped function.
    :rtype: function

    AzureOpenAI.completion and AzureOpenAI.chat tools support both stream and non-stream mode.
    The stream mode is turned off by default. Use this wrapper to turn it on.
    """

    # We only wrap the function if it has a "stream" parameter
    signature = inspect.signature(f)
    if "stream" not in signature.parameters:
        return f

    @functools.wraps(f)
    def wrapper(*args, **kwargs):
        kwargs = kwargs or {}
        kwargs.update(stream=True)

        return f(*args, **kwargs)

    return wrapper


def _ensure_node_result_is_serializable(f):
    """Ensure the node result is serializable.

    Some of the nodes may return a generator of strings to create streaming outputs.
    This is useful when the flow is deployed as a web service.
    However, in the interactive mode, the executor assumes that the node result is JSON serializable.

    This wrapper ensures the node result is serializable
    by consuming the data from the generator and merging them into a string.
    """

    @functools.wraps(f)
    def wrapper(*args, **kwargs):
        result = f(*args, **kwargs)
        if isinstance(result, GeneratorType):
            result = "".join(str(trunk) for trunk in result)
        return result

    return wrapper<|MERGE_RESOLUTION|>--- conflicted
+++ resolved
@@ -761,14 +761,10 @@
 
         self._node_concurrency = node_concurrency
         # Apply default value in early stage, so we can use it both in line execution and aggregation nodes execution.
-<<<<<<< HEAD
         inputs = [
             FlowExecutor._apply_default_value_for_input(self._flow.inputs, each_line_input)
             for each_line_input in inputs
         ]
-=======
-        inputs = [FlowExecutor._process_input_values(self._flow.inputs, each_line_input) for each_line_input in inputs]
->>>>>>> 78de851b
         run_id = run_id or str(uuid.uuid4())
         with self._run_tracker.node_log_manager:
             OperationContext.get_instance().run_mode = RunMode.Batch.name
