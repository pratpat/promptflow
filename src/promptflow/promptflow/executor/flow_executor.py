# ---------------------------------------------------------
# Copyright (c) Microsoft Corporation. All rights reserved.
# ---------------------------------------------------------
import copy
import functools
import inspect
import os
import uuid
from pathlib import Path
from threading import current_thread
from types import GeneratorType
from typing import AbstractSet, Any, Callable, Dict, List, Mapping, Optional, Tuple

import yaml

from promptflow._core.cache_manager import AbstractCacheManager
from promptflow._core.flow_execution_context import FlowExecutionContext
from promptflow._core.metric_logger import add_metric_logger, remove_metric_logger
from promptflow._core.openai_injector import inject_openai_api
from promptflow._core.operation_context import OperationContext
from promptflow._core.run_tracker import RunTracker
from promptflow._core.tool import ToolInvoker
from promptflow._core.tools_manager import ToolsManager
from promptflow._utils.context_utils import _change_working_dir
from promptflow._utils.logger_utils import logger
from promptflow._utils.utils import transpose
from promptflow.contracts.flow import Flow, InputAssignment, InputValueType, Node
from promptflow.contracts.run_info import FlowRunInfo, Status
from promptflow.contracts.run_mode import RunMode
from promptflow.exceptions import ErrorTarget, PromptflowException, SystemErrorException, ValidationException
from promptflow.executor import _input_assignment_parser
from promptflow.executor._errors import NodeConcurrencyNotFound
from promptflow.executor._flow_nodes_scheduler import (
    DEFAULT_CONCURRENCY_BULK,
    DEFAULT_CONCURRENCY_FLOW,
    FlowNodesScheduler,
)
from promptflow.executor._flow_validator import FlowValidator
from promptflow.executor._result import AggregationResult, BulkResult, LineResult
from promptflow.executor._tool_invoker import DefaultToolInvoker
from promptflow.executor._tool_resolver import ToolResolver
from promptflow.storage._run_storage import DummyRunStorage
from promptflow.storage import AbstractRunStorage

LINE_NUMBER_KEY = "line_number"  # Using the same key with portal.
LINE_TIMEOUT_SEC = 600


class FlowExecutor:
    """This class is used to execute a single flow for different inputs."""

    _DEFAULT_WORKER_COUNT = 16

    def __init__(
        self,
        flow: Flow,
        connections: dict,
        run_tracker: RunTracker,
        cache_manager: AbstractCacheManager,
        loaded_tools: Mapping[str, Callable],
        *,
        worker_count=None,
        raise_ex: bool = False,
        working_dir=None,
        line_timeout_sec=LINE_TIMEOUT_SEC,
        flow_file=None,
    ):
        # Inject OpenAI API to make sure traces and headers injection works and
        # update OpenAI API configs from environment variables.
        inject_openai_api()

        self._flow = flow
        self._flow_id = flow.id or str(uuid.uuid4())
        self._connections = connections
        self._aggregation_inputs_references = self._get_aggregation_inputs_properties(flow)
        self._aggregation_nodes = {node.name for node in self._flow.nodes if node.aggregation}
        if worker_count is not None:
            self._worker_count = worker_count
        else:
            try:
                worker_count = int(os.environ.get("PF_WORKER_COUNT", self._DEFAULT_WORKER_COUNT))
                self._worker_count = worker_count
            except Exception:
                self._worker_count = self._DEFAULT_WORKER_COUNT
        if self._worker_count <= 0:
            self._worker_count = self._DEFAULT_WORKER_COUNT
        self._run_tracker = run_tracker
        self._cache_manager = cache_manager
        self._loaded_tools = loaded_tools
        self._working_dir = working_dir
        self._line_timeout_sec = line_timeout_sec
        self._flow_file = flow_file
        try:
            self._tools_manager = ToolsManager(loaded_tools)
            tool_to_meta = {tool.name: tool for tool in flow.tools}
            custom_tools = {
                node.name: self._tools_manager._load_custom_tool(tool_to_meta[node.tool], node.name)
                for node in flow.nodes
                if not self._tools_manager.loaded(node.name)
            }
            self._tools_manager.load_tools(custom_tools)
        except PromptflowException as e:
            # For PromptflowException, we don't wrap it, because need generate ErrorResponse by inner exception.
            # Will try to find one common way to handle this case.
            raise e
        except Exception as e:
            raise ValueError(f"Failed to load custom tools for flow due to exception:\n {e}.") from e
        for node in flow.nodes:
            self._tools_manager.assert_loaded(node.name)
        self._raise_ex = raise_ex
        self._log_interval = 60
        self._processing_idx = None
        self._completed_idx = None
        # TODO: Improve the experience about configuring node concurrency.
        self._node_concurrency = DEFAULT_CONCURRENCY_BULK

    @classmethod
    def create(
        cls,
        flow_file: Path,
        connections: dict,
        working_dir: Optional[Path] = None,
        *,
        storage: Optional[AbstractRunStorage] = None,
        raise_ex: bool = True,
        node_override: Optional[Dict[str, Dict[str, Any]]] = None,
        line_timeout_sec: int = LINE_TIMEOUT_SEC,
    ) -> "FlowExecutor":
        working_dir = Flow._resolve_working_dir(flow_file, working_dir)
        flow = Flow.from_yaml(flow_file, working_dir=working_dir, gen_tool=False)
        if node_override:
<<<<<<< HEAD
            flow = flow._apply_node_overrides(node_override)
=======
            flow = flow.apply_node_overrides(node_override)
        flow = flow._apply_default_node_variants()
>>>>>>> b0a0900f
        package_tool_keys = [node.source.tool for node in flow.nodes if node.source and node.source.tool]
        tool_resolver = ToolResolver(working_dir, connections, package_tool_keys)

        with _change_working_dir(working_dir):
            resolved_tools = [tool_resolver.resolve_tool_by_node(node) for node in flow.nodes]
        flow = Flow(
            flow.id, flow.name, [r.node for r in resolved_tools], inputs=flow.inputs, outputs=flow.outputs, tools=[]
        )
        # ensure_flow_valid including validation + resolve
        # Todo: 1) split pure validation + resovle from below method 2) provide completed validation()
        flow = FlowValidator._validate_nodes_topology(flow)
        flow.outputs = FlowValidator._ensure_outputs_valid(flow)

        if storage is None:
            storage = DummyRunStorage()
        run_tracker = RunTracker(storage)

        cache_manager = AbstractCacheManager.init_from_env()

        ToolInvoker.activate(DefaultToolInvoker())

        return FlowExecutor(
            flow=flow,
            connections=connections,
            run_tracker=run_tracker,
            cache_manager=cache_manager,
            loaded_tools={r.node.name: r.callable for r in resolved_tools},
            raise_ex=raise_ex,
            working_dir=working_dir,
            line_timeout_sec=line_timeout_sec,
            flow_file=flow_file,
        )

    @classmethod
    def load_and_exec_node(
        cls,
        flow_file: Path,
        node_name: str,
        *,
        flow_inputs: Optional[Mapping[str, Any]] = None,
        dependency_nodes_outputs: Optional[Mapping[str, Any]] = None,
        connections: Optional[dict] = None,
        working_dir: Optional[Path] = None,
        raise_ex: bool = False,
    ):
        OperationContext.get_instance().run_mode = RunMode.SingleNode.name
        dependency_nodes_outputs = dependency_nodes_outputs or {}

        # Load the node from the flow file
        working_dir = Flow._resolve_working_dir(flow_file, working_dir)
        with open(working_dir / flow_file, "r") as fin:
            flow = Flow.deserialize(yaml.safe_load(fin))
        node = flow.get_node(node_name)
        if node is None:
            raise ValueError(f"Node {node_name} not found in flow {flow_file}.")
        if not node.source or not node.type:
            raise ValueError(f"Node {node_name} is not a valid node in flow {flow_file}.")

        converted_flow_inputs_for_node = FlowValidator._convert_flow_inputs_for_node(flow, node, flow_inputs)
        package_tool_keys = [node.source.tool] if node.source and node.source.tool else []
        tool_resolver = ToolResolver(working_dir, connections, package_tool_keys)
        resolved_node = tool_resolver.resolve_tool_by_node(node)

        # Prepare callable and real inputs here

        resolved_inputs = {}
        for k, v in resolved_node.node.inputs.items():
            value = _input_assignment_parser.parse_value(v, dependency_nodes_outputs, converted_flow_inputs_for_node)
            resolved_inputs[k] = value
            if resolved_node.node.aggregation:
                # For aggregation node, we need to convert value to list.
                if (
                    v.value_type == InputValueType.FLOW_INPUT
                    or v.value_type == InputValueType.NODE_REFERENCE
                    and flow.is_normal_node(v.value)
                ):
                    resolved_inputs[k] = [value]

        # Note that the init args are only used when resolving the tool,
        # so we need to remove them from the inputs before invoking.
        resolved_inputs = {k: v for k, v in resolved_inputs.items() if k not in resolved_node.init_args}

        # TODO: Simplify the logic here
        run_tracker = RunTracker(DummyRunStorage())
        with run_tracker.node_log_manager:
            ToolInvoker.activate(DefaultToolInvoker())

            # Will generate node run in context
            context = FlowExecutionContext(
                name=flow.name,
                run_tracker=run_tracker,
                cache_manager=AbstractCacheManager.init_from_env(),
            )
            context.current_node = node
            context.start()
            try:
                resolved_node.callable(**resolved_inputs)
            except Exception:
                if raise_ex:
                    raise
            finally:
                context.end()
            node_runs = run_tracker.collect_node_runs()
            if len(node_runs) != 1:
                # Should not happen except there is bug in run_tracker or thread control.
                raise NodeResultCountNotMatch("Expecting eactly one node run.")
            return node_runs[0]

    @staticmethod
    def update_environment_variables_with_connections(connections: dict):
        from promptflow._sdk._utils import update_environment_variables_with_connections

        return update_environment_variables_with_connections(connections)

    def _convert_flow_input_types(self, inputs: dict):
        return FlowValidator._resolve_flow_inputs_type(self._flow, inputs)

    def _collect_run_infos(self):
        return self._run_tracker.collect_all_run_infos_as_dicts()

    @property
    def _default_inputs_mapping(self):
        return {key: f"${{data.{key}}}" for key in self._flow.inputs}

    @property
    def has_aggregation_node(self):
        return len(self._aggregation_nodes) > 0

    @property
    def aggregation_nodes(self):
        return self._aggregation_nodes

    @staticmethod
    def _get_aggregation_inputs_properties(flow: Flow) -> AbstractSet[str]:
        normal_node_names = {node.name for node in flow.nodes if flow.is_normal_node(node.name)}
        properties = set()
        for node in flow.nodes:
            if node.name in normal_node_names:
                continue
            for value in node.inputs.values():
                if not value.value_type == InputValueType.NODE_REFERENCE:
                    continue
                if value.value in normal_node_names:
                    properties.add(value.serialize())
        return properties

    def _collect_lines(self, indexes: List[int], kvs: Mapping[str, List]) -> Mapping[str, List]:
        """Collect the values from the kvs according to the indexes."""
        return {k: [v[i] for i in indexes] for k, v in kvs.items()}

    def _fill_lines(self, idxes, values, nlines):
        """Fill the values into the result list according to the indexes."""
        result = [None] * nlines
        for idx, value in zip(idxes, values):
            result[idx] = value
        return result

    def _handle_line_failures(self, run_infos: List[FlowRunInfo], raise_on_line_failure: bool = False):
        failed = [i for i, r in enumerate(run_infos) if r.status == Status.Failed]
        failed_msg = None
        if len(failed) > 0:
            failed_indexes = ",".join([str(i) for i in failed])
            first_fail_exception = run_infos[failed[0]].error["message"]
            if raise_on_line_failure:
                failed_msg = "Flow run failed due to the error: " + first_fail_exception
                raise Exception(failed_msg)

            failed_msg = (
                f"{len(failed)}/{len(run_infos)} flow run failed, indexes: [{failed_indexes}],"
                f" exception of index {failed[0]}: {first_fail_exception}"
            )
            logger.error(failed_msg)

    def _exec_batch_with_threads(
        self, batch_inputs: List[dict], run_id, validate_inputs: bool = True, variant_id: str = ""
    ) -> List[LineResult]:
        nlines = len(batch_inputs)
        line_number = [
            batch_input["line_number"] for batch_input in batch_inputs if "line_number" in batch_input.keys()
        ]
        has_line_number = len(line_number) > 0
        if not has_line_number:
            line_number = [i for i in range(nlines)]

        # TODO: Such scenario only occurs in legacy scenarios, will be deprecated.
        has_duplicates = len(line_number) != len(set(line_number))
        if has_duplicates:
            line_number = [i for i in range(nlines)]

        result_list = []

        from ._line_execution_process_pool import LineExecutionProcessPool

        with LineExecutionProcessPool(
            self,
            nlines,
            run_id,
            variant_id,
            validate_inputs,
        ) as pool:
            result_list = pool.run(zip(line_number, batch_inputs))

        return sorted(result_list, key=lambda r: r.run_info.index)

    def _exec_aggregation_with_bulk_results(
        self,
        batch_inputs: List[dict],
        results: List[LineResult],
        run_id=None,
    ) -> AggregationResult:
        if not self.aggregation_nodes:
            return AggregationResult({}, {}, {})

        logger.info("Executing aggregation nodes...")

        run_infos = [r.run_info for r in results]
        succeeded = [i for i, r in enumerate(run_infos) if r.status == Status.Completed]

        succeeded_batch_inputs = [batch_inputs[i] for i in succeeded]
        resolved_succeeded_batch_inputs = [
            FlowValidator._ensure_flow_inputs_type(flow=self._flow, inputs=input) for input in succeeded_batch_inputs
        ]

        succeeded_inputs = transpose(resolved_succeeded_batch_inputs, keys=list(self._flow.inputs.keys()))

        aggregation_inputs = transpose(
            [result.aggregation_inputs for result in results],
            keys=self._aggregation_inputs_references,
        )
        succeeded_aggregation_inputs = self._collect_lines(succeeded, aggregation_inputs)
        try:
            aggr_results = self._exec_aggregation(succeeded_inputs, succeeded_aggregation_inputs, run_id)
            logger.info("Finish executing aggregation nodes.")
            return aggr_results
        except PromptflowException as e:
            # For PromptflowException, we already do classification, so throw directly.
            raise e
        except Exception as e:
            raise Exception(f"Failed to run aggregation nodes:\n {e}.") from e

    @staticmethod
    def _try_get_aggregation_input(val: InputAssignment, aggregation_inputs: dict):
        if val.value_type != InputValueType.NODE_REFERENCE:
            return val
        serialized_val = val.serialize()
        if serialized_val not in aggregation_inputs:
            return val
        return InputAssignment(value=aggregation_inputs[serialized_val])

    def get_status_summary(self, run_id: str):
        return self._run_tracker.get_status_summary(run_id)

    def exec_aggregation(
        self,
        inputs: Mapping[str, Any],
        aggregation_inputs: Mapping[str, Any],
        run_id=None,
        node_concurrency=DEFAULT_CONCURRENCY_FLOW,
    ) -> AggregationResult:
        self._node_concurrency = node_concurrency
        with self._run_tracker.node_log_manager:
            return self._exec_aggregation(inputs, aggregation_inputs, run_id)

    def _exec_aggregation(
        self,
        inputs: Mapping[str, Any],
        aggregation_inputs: Mapping[str, Any],
        run_id=None,
    ) -> AggregationResult:
        if not self._flow.has_aggregation_node:
            return AggregationResult({}, {}, {})
        run_id = run_id or str(uuid.uuid4())
        nodes = [copy.deepcopy(node) for node in self._flow.nodes if node.aggregation]
        # Update the inputs of the aggregation nodes with the aggregation inputs.
        for node in nodes:
            node.inputs = {
                k: FlowExecutor._try_get_aggregation_input(v, aggregation_inputs) for k, v in node.inputs.items()
            }

        # TODO: Use a new run tracker to avoid memory increase infinitely.
        run_tracker = self._run_tracker
        context = FlowExecutionContext(
            name=self._flow.name,
            run_tracker=run_tracker,
            cache_manager=self._cache_manager,
            run_id=run_id,
            flow_id=self._flow_id,
        )
        metrics = {}

        def _log_metric(key, value):
            metrics[key] = value

        add_metric_logger(_log_metric)
        try:
            self._submit_to_scheduler(context, inputs, nodes)
            node_run_infos = run_tracker.collect_child_node_runs(run_id)
            # Output is set as an empty dict, because the aggregation outputs story is not finalized.
            return AggregationResult({}, metrics, {run.node: run for run in node_run_infos})
        finally:
            remove_metric_logger(_log_metric)

    def exec(self, inputs: dict, node_concurency=DEFAULT_CONCURRENCY_FLOW) -> dict:
        self._node_concurrency = node_concurency
        result = self._exec(inputs)
        #  TODO: remove this line once serving directly calling self.exec_line
        self._add_line_results([result])
        return result.output or {}

    def _exec_in_thread(self, args) -> LineResult:
        inputs, run_id, line_number, variant_id, validate_inputs = args
        thread_name = current_thread().name
        self._processing_idx[line_number] = thread_name
        self._run_tracker._activate_in_context()
        results = self._exec(
            inputs, run_id=run_id, line_number=line_number, variant_id=variant_id, validate_inputs=validate_inputs
        )
        self._run_tracker._deactivate_in_context()
        self._processing_idx.pop(line_number)
        self._completed_idx[line_number] = thread_name
        return results

    def _extract_aggregation_inputs(self, nodes_outputs: dict):
        return {
            prop: self._extract_aggregation_input(nodes_outputs, prop) for prop in self._aggregation_inputs_references
        }

    def _extract_aggregation_input(self, nodes_outputs: dict, aggregation_input_property: str):
        assign = InputAssignment.deserialize(aggregation_input_property)
        return _input_assignment_parser.parse_value(assign, nodes_outputs, {})

    def exec_line(
        self,
        inputs: Mapping[str, Any],
        index: Optional[int] = None,
        run_id: Optional[str] = None,
        variant_id: str = "",
        validate_inputs: bool = True,
        node_concurrency=DEFAULT_CONCURRENCY_FLOW,
        allow_generator_output: bool = False,
    ) -> LineResult:
        self._node_concurrency = node_concurrency
        # For flow run, validate inputs as default
        with self._run_tracker.node_log_manager:
            # exec_line interface may be called by exec_bulk, so we only set run_mode as flow run when
            # it is not set.
            operation_context = OperationContext.get_instance()
            operation_context.run_mode = operation_context.get("run_mode", None) or RunMode.Test.name
            line_result = self._exec(
                inputs,
                run_id=run_id,
                line_number=index,
                variant_id=variant_id,
                validate_inputs=validate_inputs,
                allow_generator_output=allow_generator_output,
            )
        #  Return line result with index
        if index is not None and isinstance(line_result.output, dict):
            line_result.output[LINE_NUMBER_KEY] = index
        return line_result

    def _add_line_results(self, line_results: List[LineResult]):
        self._run_tracker._flow_runs.update({result.run_info.run_id: result.run_info for result in line_results})
        self._run_tracker._node_runs.update(
            {
                node_run_info.run_id: node_run_info
                for result in line_results
                for node_run_info in result.node_run_infos.values()
            }
        )

    def exec_bulk(
        self,
        inputs: List[Dict[str, Any]],
        run_id: str = None,
        validate_inputs: bool = True,
        raise_on_line_failure: bool = False,
        node_concurrency=DEFAULT_CONCURRENCY_BULK,
    ) -> BulkResult:
        """
        The entry points for bulk run execution

        Parameters
        ----------
        inputs:
            The batch inputs for the flow in the executor
        run_id:
            parent run id for current flow run, if any
            Todo: discuss with sdk if we keep this
        validate_inputs:
            flag to indicate if do inputs data validation
        raise_on_line_failure:
            flag to indicate if raise exception if line execution failed for bulk run

        Returns
        -------
            BulkResults including flow results and metrics
        """
        self._node_concurrency = node_concurrency
        run_id = run_id or str(uuid.uuid4())
        with self._run_tracker.node_log_manager:
            OperationContext.get_instance().run_mode = RunMode.Batch.name
            line_results = self._exec_batch_with_threads(inputs, run_id, validate_inputs=validate_inputs)
            self._add_line_results(line_results)  # For bulk run, currently we need to add line results to run_tracker
            self._handle_line_failures([r.run_info for r in line_results], raise_on_line_failure)
            aggr_results = self._exec_aggregation_with_bulk_results(inputs, line_results, run_id)
        outputs = [
            {LINE_NUMBER_KEY: r.run_info.index, **r.output}
            for r in line_results
            if r.run_info.status == Status.Completed
        ]
        return BulkResult(
            outputs=outputs,
            metrics=aggr_results.metrics,
            line_results=line_results,
            aggr_results=aggr_results,
        )

    def validate_and_apply_inputs_mapping(self, inputs, inputs_mapping):
        inputs_mapping = self._complete_inputs_mapping_by_default_value(inputs_mapping)
        resolved_inputs = self._apply_inputs_mapping_for_all_lines(inputs, inputs_mapping)
        return resolved_inputs

    def _complete_inputs_mapping_by_default_value(self, inputs_mapping):
        inputs_mapping = inputs_mapping or {}
        result_mapping = self._default_inputs_mapping
        result_mapping.update(inputs_mapping)
        return result_mapping

    def _exec(
        self,
        inputs: Mapping[str, Any],
        run_id: Optional[str] = None,
        line_number: Optional[int] = None,
        variant_id: str = "",
        validate_inputs: bool = False,
        allow_generator_output: bool = False,
    ) -> LineResult:
        """
        execute line run

        Args:
            inputs (Mapping): flow inputs
            run_id: the id to identify the flow run
            line_number: line number for batch inputs
            validate_inputs:
                Flag to indicate if input validation needed. It is used along with "_raise_ex" to
                define if exception shall be raised if inputs validation (type check, etc) failed
                The flag is True for Flow Run, False for bulk run as default
            allow_generator_output:
                Flag to indicate if generator output is allowed.


        Returns:
            LineResult: Line run result
        """
        run_id = run_id or str(uuid.uuid4())
        line_run_id = run_id if line_number is None else f"{run_id}_{line_number}"
        run_tracker = RunTracker(
            self._run_tracker._storage, self._run_tracker._run_mode, self._run_tracker.node_log_manager
        )
        # We need to copy the allow_generator_types from the original run_tracker.
        run_tracker.allow_generator_types = self._run_tracker.allow_generator_types
        run_info: FlowRunInfo = run_tracker.start_flow_run(
            flow_id=self._flow_id,
            root_run_id=run_id,
            run_id=line_run_id,
            parent_run_id=run_id,
            inputs={k: inputs[k] for k in self._flow.inputs if k in inputs},
            index=line_number,
            variant_id=variant_id,
        )
        context = FlowExecutionContext(
            name=self._flow.name,
            run_tracker=run_tracker,
            cache_manager=self._cache_manager,
            run_id=run_id,
            flow_id=self._flow_id,
            line_number=line_number,
            variant_id=variant_id,
        )
        output = {}
        aggregation_inputs = {}
        try:
            if validate_inputs:
                inputs = FlowValidator._ensure_flow_inputs_type(flow=self._flow, inputs=inputs, idx=line_number)
            output, nodes_outputs = self._traverse_nodes(inputs, context)
            output = self._stringify_generator_output(output) if not allow_generator_output else output
            run_tracker.allow_generator_types = allow_generator_output
            run_tracker.end_run(line_run_id, result=output)
            aggregation_inputs = self._extract_aggregation_inputs(nodes_outputs)
        except Exception as e:
            run_tracker.end_run(line_run_id, ex=e)
            if self._raise_ex:
                raise
        finally:
            run_tracker._update_flow_run_info_with_node_runs(run_info)
            run_tracker.persist_flow_run(run_info)
        node_run_infos = run_tracker.collect_child_node_runs(line_run_id)
        node_runs = {node_run.node: node_run for node_run in node_run_infos}
        return LineResult(output, aggregation_inputs, run_info, node_runs)

    def _extract_outputs(self, nodes_outputs, flow_inputs):
        outputs = {}
        for name, output in self._flow.outputs.items():
            if output.reference.value_type == InputValueType.LITERAL:
                outputs[name] = output.reference.value
                continue
            if output.reference.value_type == InputValueType.FLOW_INPUT:
                outputs[name] = flow_inputs[output.reference.value]
                continue
            if output.reference.value_type != InputValueType.NODE_REFERENCE:
                raise NotImplementedError(f"Unsupported output type {output.reference.value_type}")
            node = next((n for n in self._flow.nodes if n.name == output.reference.value), None)
            if not node:
                raise ValueError(f"Invalid node name {output.reference.value}")
            if node.aggregation:
                # Note that the reduce node referenced in the output is not supported.
                continue
            if node.name not in nodes_outputs:
                raise ValueError(f"Node {output.reference.value} not found in results.")
            node_result = nodes_outputs[output.reference.value]
            outputs[name] = _input_assignment_parser.parse_node_property(
                output.reference.value, node_result, output.reference.property
            )
        return outputs

    def _traverse_nodes(self, inputs, context: FlowExecutionContext) -> Tuple[dict, dict]:
        batch_nodes = [node for node in self._flow.nodes if not node.aggregation]
        outputs = {}
        nodes_outputs = self._submit_to_scheduler(context, inputs, batch_nodes)
        outputs = self._extract_outputs(nodes_outputs, inputs)
        return outputs, nodes_outputs

    def _stringify_generator_output(self, outputs: dict):
        for k, v in outputs.items():
            if isinstance(v, GeneratorType):
                outputs[k] = "".join(str(chuck) for chuck in v)

        return outputs

    def _submit_to_scheduler(self, context: FlowExecutionContext, inputs, nodes: List[Node]) -> dict:
        if not isinstance(self._node_concurrency, int):
            raise NodeConcurrencyNotFound("Need to set node concurrency as using flow executor.")
        return FlowNodesScheduler(self._tools_manager).execute(context, inputs, nodes, self._node_concurrency)

    @staticmethod
<<<<<<< HEAD
    def _apply_inputs_mapping_legacy(
        inputs: Mapping[str, Mapping[str, Any]],
        inputs_mapping: Mapping[str, str],
    ) -> Dict[str, Any]:
        """Apply inputs mapping to inputs for legacy contract.
        We use different inputs mapping foramt for new contract.

        For example:
        inputs: {
            "data": {"answer": 123, "question": "dummy"},
            "output": {"answer": 321},
            "baseline": {"answer": 322},
        }
        inputs_mapping: {
            "question": "data.question",  # Question from the data
            "groundtruth": "data.answer",  # Answer from the data
            "baseline": "baseline.answer",  # Answer from the baseline
            "answer": "output.answer",  # Answer from the output
            "deployment_name": "text-davinci-003",  # literal value
        }

        Returns: {
            "question": "dummy",
            "groundtruth": 123,
            "baseline": 322,
            "answer": 321,
            "deployment_name": "text-davinci-003",
        }
        """
        result = {}
        for k, v in inputs_mapping.items():
            if "." not in v:
                result[k] = v
                continue
            source, key = v.split(".", 1)
            if source in inputs:  # Value from inputs
                if key not in inputs[source]:
                    raise MappingSourceNotFound(
                        f"Failed to do input mapping for '{v}', can't find key '{key}' in dict '{source}', "
                        + f"all keys are {inputs[source].keys()}."
                    )
                result[k] = inputs[source][key]
            else:
                result[k] = v  # Literal value
        return result

    @staticmethod
    def _apply_inputs_mapping(
=======
    def apply_inputs_mapping(
>>>>>>> b0a0900f
        inputs: Mapping[str, Mapping[str, Any]],
        inputs_mapping: Mapping[str, str],
    ) -> Dict[str, Any]:
        """Apply inputs mapping to inputs for new contract.

        For example:
        inputs: {
            "data": {"answer": 123, "question": "dummy"},
            "baseline": {"answer": 322},
        }
        inputs_mapping: {
            "question": "${data.question}",  # Question from the data
            "groundtruth": "${data.answer}",  # Answer from the data
            "baseline": "${baseline.answer}",  # Answer from the baseline
            "deployment_name": "text-davinci-003",  # literal value
        }

        Returns: {
            "question": "dummy",
            "groundtruth": 123,
            "baseline": 322,
            "deployment_name": "text-davinci-003",
        }
        """
        import re

        result = {}
        notfound_mapping_relations = []
        for map_to_key, map_value in inputs_mapping.items():
            # Ignore reserved key configuration from inputs mapping.
            if map_to_key == LINE_NUMBER_KEY:
                continue
            if not isinstance(map_value, str):  # All non-string values are literal values.
                result[map_to_key] = map_value
                continue
            match = re.search(r"^\${([^{}]+)}$", map_value)
            if match is not None:
                pattern = match.group(1)
                # Could also try each paire of key value from inputs to match the pattern.
                # But split pattern by '.' is one deterministic way.
                # So, give key with less '.' higher priority.
                splitted_str = pattern.split(".")
                find_match = False
                for i in range(1, len(splitted_str)):
                    key = ".".join(splitted_str[:i])
                    source = ".".join(splitted_str[i:])
                    if key in inputs and source in inputs[key]:
                        find_match = True
                        result[map_to_key] = inputs[key][source]
                        break
                if not find_match:
                    notfound_mapping_relations.append(map_value)
            else:
                result[map_to_key] = map_value  # Literal value
        # Return all not found mapping relations in one exception to provide better debug experience.
        if notfound_mapping_relations:
            raise MappingSourceNotFound(
                f"Couldn't find these mapping relations: {', '.join(notfound_mapping_relations)}. "
                "Please make sure your input mapping keys and values match your YAML input section and input data. "
                "If a mapping value has a '${data' prefix, it might be generated from the YAML input section, "
                "and you may need to manually assign input mapping based on your input data."
            )
        # For PRS scenario, _apply_inputs_mapping will be used for exec_line and line_number is not necessary.
        if LINE_NUMBER_KEY in inputs:
            result[LINE_NUMBER_KEY] = inputs[LINE_NUMBER_KEY]
        return result

    @staticmethod
    def _merge_input_dicts_by_line(
        input_dict: Mapping[str, List[Mapping[str, Any]]],
    ) -> List[Mapping[str, Mapping[str, Any]]]:
        for input_key, list_of_one_input in input_dict.items():
            if len(list_of_one_input) == 0:
                raise EmptyInputListError(f"List from key '{input_key}' is empty.")

        # Check if line numbers are aligned.
        all_lengths_without_line_number = {
            input_key: len(list_of_one_input)
            for input_key, list_of_one_input in input_dict.items()
            if not any(LINE_NUMBER_KEY in one_item for one_item in list_of_one_input)
        }
        if len(set(all_lengths_without_line_number.values())) > 1:
            raise LineNumberNotAlign(
                "Line numbers are not aligned. Some lists have dictionaries missing the 'line_number' key, "
                f"and the lengths of these lists are different. List lengths: {all_lengths_without_line_number}"
            )

        # Collect each line item from each input.
        tmp_dict = {}
        for input_key, list_of_one_input in input_dict.items():
            if input_key in all_lengths_without_line_number:
                # Assume line_number start from 0.
                for index, one_line_item in enumerate(list_of_one_input):
                    if index not in tmp_dict:
                        tmp_dict[index] = {}
                    tmp_dict[index][input_key] = one_line_item
            else:
                for one_line_item in list_of_one_input:
                    if LINE_NUMBER_KEY in one_line_item:
                        index = one_line_item[LINE_NUMBER_KEY]
                        if index not in tmp_dict:
                            tmp_dict[index] = {}
                        tmp_dict[index][input_key] = one_line_item
        result = []
        for line, valus_for_one_line in tmp_dict.items():
            # Missing input is not acceptable line.
            if len(valus_for_one_line) != len(input_dict):
                continue
            valus_for_one_line[LINE_NUMBER_KEY] = line
            result.append(valus_for_one_line)
        return result

    @staticmethod
    def _apply_inputs_mapping_for_all_lines(
        input_dict: Mapping[str, List[Mapping[str, Any]]],
        inputs_mapping: Mapping[str, str],
    ) -> List[Dict[str, Any]]:
        """Apply inputs mapping to all input lines.

        For example:
        input_dict = {
            'data': [{'question': 'q1', 'answer': 'ans1'}, {'question': 'q2', 'answer': 'ans2'}],
            'baseline': [{'answer': 'baseline_ans1'}, {'answer': 'baseline_ans2'}],
            'output': [{'answer': 'output_ans1', 'line_number': 0}, {'answer': 'output_ans2', 'line_number': 1}],
        }
        inputs_mapping: {
            "question": "${data.question}",  # Question from the data
            "groundtruth": "${data.answer}",  # Answer from the data
            "baseline": "${baseline.answer}",  # Answer from the baseline
            "deployment_name": "text-davinci-003",  # literal value
            "answer": "${output.answer}",  # Answer from the output
            "line_number": "${output.line_number}",  # Answer from the output
        }

        Returns:
        [{
            "question": "q1",
            "groundtruth": "ans1",
            "baseline": "baseline_ans1",
            "answer": "output_ans1",
            "deployment_name": "text-davinci-003",
            "line_number": 0,
        },
        {
            "question": "q2",
            "groundtruth": "ans2",
            "baseline": "baseline_ans2",
            "answer": "output_ans2",
            "deployment_name": "text-davinci-003",
            "line_number": 1,
        }]
        """
        if inputs_mapping is None:
            # This exception should not happen since we should use default inputs_mapping if not provided.
            raise NoneInputsMappingIsNotSupported("Inputs mapping is None.")
        merged_list = FlowExecutor._merge_input_dicts_by_line(input_dict)
        if len(merged_list) == 0:
            raise EmptyInputAfterMapping("Input data does not contain a complete line. Please check your input.")

        result = [FlowExecutor._apply_inputs_mapping(item, inputs_mapping) for item in merged_list]
        return result

    def enable_streaming_for_llm_flow(self, stream_required: Callable[[], bool]):
        """Enable the LLM node that is connected to output to return streaming results controlled by stream_required.

        If the stream_required callback returns True, the LLM node will return a generator of strings.
        Otherwise, the LLM node will return a string.
        """
        for node in self._flow.nodes:
            if (
                self._flow.is_llm_node(node)
                and self._flow.is_referenced_by_flow_output(node)
                and not self._flow.is_referenced_by_other_node(node)
            ):
                self._tools_manager.wrap_tool(node.name, wrapper=_inject_stream_options(stream_required))

    def ensure_flow_is_serializable(self):
        """Ensure that the flow is serializable.

        Some of the nodes may return a generator of strings to create streaming outputs.
        This is useful when the flow is deployed as a web service.
        However, in the interactive mode, the executor assumes that the node result is JSON serializable.

        This method adds a wrapper to each node in the flow
        to consume the streaming outputs and merge them into a string for executor usage.
        """
        for node in self._flow.nodes:
            self._tools_manager.wrap_tool(node.name, wrapper=_ensure_node_result_is_serializable)


def _inject_stream_options(should_stream: Callable[[], bool]):
    """Inject the stream options to the decorated function.

    AzureOpenAI.completion and AzureOpenAI.chat tools support both stream and non-stream mode.
    The stream mode is controlled by the "stream" parameter.
    """

    def stream_option_decorator(f):
        # We only wrap the function if it has a "stream" parameter
        signature = inspect.signature(f)
        if "stream" not in signature.parameters:
            return f

        @functools.wraps(f)
        def wrapper(*args, **kwargs):
            kwargs = kwargs or {}
            kwargs.update(stream=should_stream())

            return f(*args, **kwargs)

        return wrapper

    return stream_option_decorator


def enable_streaming_for_llm_tool(f):
    """Enable the stream mode for LLM tools that supports it.

    AzureOpenAI.completion and AzureOpenAI.chat tools support both stream and non-stream mode.
    The stream mode is turned off by default. Use this wrapper to turn it on.
    """

    # We only wrap the function if it has a "stream" parameter
    signature = inspect.signature(f)
    if "stream" not in signature.parameters:
        return f

    @functools.wraps(f)
    def wrapper(*args, **kwargs):
        kwargs = kwargs or {}
        kwargs.update(stream=True)

        return f(*args, **kwargs)

    return wrapper


def _ensure_node_result_is_serializable(f):
    """Ensure the node result is serializable.

    Some of the nodes may return a generator of strings to create streaming outputs.
    This is useful when the flow is deployed as a web service.
    However, in the interactive mode, the executor assumes that the node result is JSON serializable.

    This wrapper ensures the node result is serializable
    by consuming the data from the generator and merging them into a string.
    """

    @functools.wraps(f)
    def wrapper(*args, **kwargs):
        result = f(*args, **kwargs)
        if isinstance(result, GeneratorType):
            result = "".join(str(trunk) for trunk in result)
        return result

    return wrapper


class InputMappingError(ValidationException):
    def __init__(self, message, target=ErrorTarget.FLOW_EXECUTOR):
        super().__init__(message=message, target=target)


class LineNumberNotAlign(InputMappingError):
    pass


class MappingSourceNotFound(InputMappingError):
    pass


class EmptyInputListError(InputMappingError):
    pass


class EmptyInputAfterMapping(InputMappingError):
    pass


class NoneInputsMappingIsNotSupported(SystemErrorException):
    pass


class NodeResultCountNotMatch(SystemErrorException):
    pass<|MERGE_RESOLUTION|>--- conflicted
+++ resolved
@@ -129,12 +129,8 @@
         working_dir = Flow._resolve_working_dir(flow_file, working_dir)
         flow = Flow.from_yaml(flow_file, working_dir=working_dir, gen_tool=False)
         if node_override:
-<<<<<<< HEAD
             flow = flow._apply_node_overrides(node_override)
-=======
-            flow = flow.apply_node_overrides(node_override)
         flow = flow._apply_default_node_variants()
->>>>>>> b0a0900f
         package_tool_keys = [node.source.tool for node in flow.nodes if node.source and node.source.tool]
         tool_resolver = ToolResolver(working_dir, connections, package_tool_keys)
 
@@ -682,58 +678,7 @@
         return FlowNodesScheduler(self._tools_manager).execute(context, inputs, nodes, self._node_concurrency)
 
     @staticmethod
-<<<<<<< HEAD
-    def _apply_inputs_mapping_legacy(
-        inputs: Mapping[str, Mapping[str, Any]],
-        inputs_mapping: Mapping[str, str],
-    ) -> Dict[str, Any]:
-        """Apply inputs mapping to inputs for legacy contract.
-        We use different inputs mapping foramt for new contract.
-
-        For example:
-        inputs: {
-            "data": {"answer": 123, "question": "dummy"},
-            "output": {"answer": 321},
-            "baseline": {"answer": 322},
-        }
-        inputs_mapping: {
-            "question": "data.question",  # Question from the data
-            "groundtruth": "data.answer",  # Answer from the data
-            "baseline": "baseline.answer",  # Answer from the baseline
-            "answer": "output.answer",  # Answer from the output
-            "deployment_name": "text-davinci-003",  # literal value
-        }
-
-        Returns: {
-            "question": "dummy",
-            "groundtruth": 123,
-            "baseline": 322,
-            "answer": 321,
-            "deployment_name": "text-davinci-003",
-        }
-        """
-        result = {}
-        for k, v in inputs_mapping.items():
-            if "." not in v:
-                result[k] = v
-                continue
-            source, key = v.split(".", 1)
-            if source in inputs:  # Value from inputs
-                if key not in inputs[source]:
-                    raise MappingSourceNotFound(
-                        f"Failed to do input mapping for '{v}', can't find key '{key}' in dict '{source}', "
-                        + f"all keys are {inputs[source].keys()}."
-                    )
-                result[k] = inputs[source][key]
-            else:
-                result[k] = v  # Literal value
-        return result
-
-    @staticmethod
     def _apply_inputs_mapping(
-=======
-    def apply_inputs_mapping(
->>>>>>> b0a0900f
         inputs: Mapping[str, Mapping[str, Any]],
         inputs_mapping: Mapping[str, str],
     ) -> Dict[str, Any]:
