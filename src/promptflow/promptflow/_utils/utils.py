--- conflicted
+++ resolved
@@ -5,11 +5,8 @@
 """This is a common util file.
 !!!Please do not include any project related import.!!!
 """
-<<<<<<< HEAD
 import base64
-=======
 import contextlib
->>>>>>> 240c9ef5
 import contextvars
 import functools
 import hashlib
